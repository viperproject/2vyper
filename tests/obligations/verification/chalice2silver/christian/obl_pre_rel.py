"""
This test is a ported version of
``obligations/christian/obl_pre_rel.chalice`` test from Chalice2Silver
test suite.
"""


from nagini_contracts.contracts import (
    Acc,
    Assert,
    Ensures,
    Implies,
    Invariant,
    Predicate,
    Requires,
)
from nagini_contracts.obligations import *
from nagini_contracts.lock import Lock
from typing import Optional


class ObjectLock(Lock['A']):
    @Predicate
    def invariant(self) -> bool:
        return True

class A:

    def __init__(self) -> None:
<<<<<<< HEAD
        self.x = None   # type: Optional[Lock[A]]
=======
        self.x = None   # type: Optional[ObjectLock]
>>>>>>> 411e5db3
        self.y = 0

    def t(self) -> None:
        Requires(Acc(self.x) and MustRelease(self.x, 2))
        Requires(self.x.invariant())
        Ensures(Acc(self.x))
        self.x.release()

    def mr(self, other: 'A') -> None:
        Requires(Acc(other.x) and MustRelease(other.x, 2))
        Requires(other.x.invariant())
        Ensures(Acc(other.x))
        other.x.release()

    #:: ExpectedOutput(leak_check.failed:method_body.leaks_obligations)
    def mnor(self, other: 'A') -> None:
        Requires(Acc(other.x) and MustRelease(other.x, 2))
        Ensures(Acc(other.x))
        other.x = None<|MERGE_RESOLUTION|>--- conflicted
+++ resolved
@@ -27,22 +27,16 @@
 class A:
 
     def __init__(self) -> None:
-<<<<<<< HEAD
-        self.x = None   # type: Optional[Lock[A]]
-=======
         self.x = None   # type: Optional[ObjectLock]
->>>>>>> 411e5db3
         self.y = 0
 
     def t(self) -> None:
         Requires(Acc(self.x) and MustRelease(self.x, 2))
-        Requires(self.x.invariant())
         Ensures(Acc(self.x))
         self.x.release()
 
     def mr(self, other: 'A') -> None:
         Requires(Acc(other.x) and MustRelease(other.x, 2))
-        Requires(other.x.invariant())
         Ensures(Acc(other.x))
         other.x.release()
 
