--- conflicted
+++ resolved
@@ -567,15 +567,10 @@
         path = os.path.abspath(path)
         prog = translate(path, jvm, sif=sif, arp=arp, reload_resources=reload_resources)
         assert prog is not None
-<<<<<<< HEAD
-        vresult = verify(prog, path, jvm, verifier, arp=arp)
-        self._evaluate_result(vresult, annotation_manager, jvm)
-=======
         if sif:
             prog = jvm.viper.silver.sif.SIFExtendedTransformer.transform(prog, False)
-        vresult = verify(prog, path, jvm, verifier)
+        vresult = verify(prog, path, jvm, verifier, arp=arp)
         self._evaluate_result(vresult, annotation_manager, jvm, sif)
->>>>>>> 411e5db3
 
     def _evaluate_result(
             self, vresult: VerificationResult,
