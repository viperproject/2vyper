field list_acc : Seq[Ref]

method list___init__() returns (res: Ref)
    ensures acc(res.list_acc)
    ensures res.list_acc == Seq[Ref]()
    ensures typeof(res) == list(list_arg(typeof(res), 0))
{
    assume false
}

function list___contains__(self: Ref, item: Ref): Bool
    requires issubtype(typeof(self), list(list_arg(typeof(self), 0)))
    requires acc(self.list_acc, wildcard)
    ensures result == (item in self.list_acc)

function list___bool__(self: Ref) : Bool
    requires issubtype(typeof(self), list(list_arg(typeof(self), 0)))
    requires acc(self.list_acc, wildcard)
    ensures result == (|self.list_acc| != 0)

function list___len__(self: Ref) : Int
    requires issubtype(typeof(self), list(list_arg(typeof(self), 0)))
    requires acc(self.list_acc, wildcard)
{
 |self.list_acc|
}

function list___getitem__(self: Ref, key: Ref): Ref
    requires issubtype(typeof(self), list(list_arg(typeof(self), 0)))
    requires issubtype(typeof(key), int())
    requires acc(self.list_acc, wildcard)
    requires let ln == (list___len__(self)) in ((int___unbox__(key) < 0 ==> int___unbox__(key) >= -ln) && (int___unbox__(key) >= 0 ==> int___unbox__(key) < ln))
    ensures result == (int___unbox__(key) >= 0 ? self.list_acc[int___unbox__(key)] : self.list_acc[list___len__(self) + int___unbox__(key)])
    ensures [issubtype(typeof(result), list_arg(typeof(self), 0)), true]

method list___getitem_slice__(self: Ref, key: Ref) returns (_res: Ref)
    requires issubtype(typeof(self), list(list_arg(typeof(self), 0)))
    requires issubtype(typeof(key), slice())
    requires acc(self.list_acc, 1/1000)
    ensures acc(self.list_acc, 1/1000)
    ensures acc(_res.list_acc)
    ensures typeof(_res) == typeof(self)
    ensures _res.list_acc == self.list_acc[slice___start__(key, list___len__(self))..slice___stop__(key, list___len__(self))]
{
    assume false
}

method list___setitem__(self: Ref, key: Int, item: Ref) returns ()
    requires issubtype(typeof(self), list(list_arg(typeof(self), 0)))
    requires acc(self.list_acc)
    requires key >= 0
    requires key < list___len__(self)
    requires issubtype(typeof(item), list_arg(typeof(self), 0))
    ensures acc(self.list_acc)
    ensures self.list_acc == old(self.list_acc)[key := item]
{
    assume false
}

method list_append(self: Ref, item: Ref) returns ()
    requires issubtype(typeof(self), list(list_arg(typeof(self), 0)))
    requires acc(self.list_acc)
    requires issubtype(typeof(item), list_arg(typeof(self), 0))
    ensures acc(self.list_acc)
    ensures self.list_acc == old(self.list_acc) ++ Seq(item)
{
    assume false
}

<<<<<<< HEAD
method list_extend(self: Ref, other: Ref) returns ()
    requires issubtype(typeof(self), list(list_arg(typeof(self), 0)))
    requires issubtype(typeof(other), list(list_arg(typeof(other), 0)))
    requires issubtype(list_arg(typeof(other), 0), list_arg(typeof(self), 0))
    requires acc(self.list_acc)
    requires acc(other.list_acc, 1/100)
    ensures acc(self.list_acc)
    ensures acc(other.list_acc, 1/100)
    ensures self.list_acc == old(self.list_acc) ++ other.list_acc
{
    assume false
}
=======
method list_reverse(self: Ref) returns (res: Ref)
    requires issubtype(typeof(self), list(list_arg(typeof(self), 0)))
    requires acc(self.list_acc, 1/100)
    ensures issubtype(typeof(res), list(list_arg(typeof(self), 0)))
    ensures acc(self.list_acc, 1/100)
    ensures acc(res.list_acc)
    ensures |res.list_acc| == |self.list_acc|
    ensures forall i: Int :: {res.list_acc[i]} ((i >= 0 && i < |res.list_acc|) ==> (res.list_acc[i] == self.list_acc[|self.list_acc| - 1 - i]))

>>>>>>> 2474ba52

method list___iter__(self: Ref) returns (_res: Ref)
  requires issubtype(typeof(self), list(list_arg(typeof(self), 0)))
  requires acc(self.list_acc, 1 / 10)
  ensures _res != self
  ensures acc(_res.list_acc, 1 / 20)
  ensures acc(self.list_acc, 1 / 20)
  ensures _res.list_acc == self.list_acc
  ensures acc(_res.__container, write) && (_res.__container == self)
  ensures acc(_res.__iter_index, write) && (_res.__iter_index == 0)
  ensures acc(_res.__previous, write) && ((_res.__previous != _res) && ((_res.__previous != self) && (acc(_res.__previous.list_acc, write) && (_res.__previous.list_acc == Seq[Ref]()))))
  ensures issubtype(typeof(_res), Iterator(list_arg(typeof(self), 0)))
  ensures issubtype(typeof(_res.__previous), list(list_arg(typeof(self), 0)))
{
  inhale false
}

function list___sil_seq__(self: Ref): Seq[Ref]
    requires acc(self.list_acc, wildcard)
{
    self.list_acc
}<|MERGE_RESOLUTION|>--- conflicted
+++ resolved
@@ -67,7 +67,6 @@
     assume false
 }
 
-<<<<<<< HEAD
 method list_extend(self: Ref, other: Ref) returns ()
     requires issubtype(typeof(self), list(list_arg(typeof(self), 0)))
     requires issubtype(typeof(other), list(list_arg(typeof(other), 0)))
@@ -77,10 +76,7 @@
     ensures acc(self.list_acc)
     ensures acc(other.list_acc, 1/100)
     ensures self.list_acc == old(self.list_acc) ++ other.list_acc
-{
-    assume false
-}
-=======
+
 method list_reverse(self: Ref) returns (res: Ref)
     requires issubtype(typeof(self), list(list_arg(typeof(self), 0)))
     requires acc(self.list_acc, 1/100)
@@ -89,8 +85,6 @@
     ensures acc(res.list_acc)
     ensures |res.list_acc| == |self.list_acc|
     ensures forall i: Int :: {res.list_acc[i]} ((i >= 0 && i < |res.list_acc|) ==> (res.list_acc[i] == self.list_acc[|self.list_acc| - 1 - i]))
-
->>>>>>> 2474ba52
 
 method list___iter__(self: Ref) returns (_res: Ref)
   requires issubtype(typeof(self), list(list_arg(typeof(self), 0)))
