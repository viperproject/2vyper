"""
This Source Code Form is subject to the terms of the Mozilla Public
License, v. 2.0. If a copy of the MPL was not distributed with this
file, You can obtain one at http://mozilla.org/MPL/2.0/.
"""

import logging
import mypy.build
import os

from mypy.build import BuildSource
from nagini_translation.lib import config
from nagini_translation.lib.constants import IGNORED_IMPORTS, LITERALS
from nagini_translation.lib.util import (
    construct_lambda_prefix,
)
from typing import List, Optional


logger = logging.getLogger('nagini_translation.lib.typeinfo')


def col(node) -> Optional[int]:
    """
    Returns the column in a mypy mypy AST node, if any.
    """
    if hasattr(node, 'column'):
        return node.column
    return None


class TypeException(Exception):
    def __init__(self, messages):
        self.messages = messages


class TypeVisitor(mypy.traverser.TraverserVisitor):
    def __init__(self, type_map, path, ignored_lines):
        self.prefix = []
        self.all_types = {}
        self.alt_types = {}
        self.type_map = type_map
        self.path = path
        self.ignored_lines = ignored_lines
        self.type_aliases = {}
        self.type_vars = {}

    def _is_result_call(self, node: mypy.nodes.Node) -> bool:
        """Checks if call is either ``Result`` or ``RaisedException``."""
        if isinstance(node, mypy.nodes.CallExpr):
            if node.callee.name == 'Result':
                return True
            if node.callee.name == 'RaisedException':
                return True
        return False

    def visit_decorator(self, node: mypy.nodes.Decorator):
        self.visit_func_def(node.func)

    def visit_member_expr(self, node: mypy.nodes.MemberExpr):
        rectype = self.type_of(node.expr)
        if (not self._is_result_call(node.expr) and
                not isinstance(node.expr, mypy.nodes.IndexExpr) and
                not isinstance(rectype, mypy.types.CallableType) and
                not isinstance(rectype, str) and
                not isinstance(rectype, mypy.types.AnyType) and
                not isinstance(rectype, mypy.types.TypeVarType)):
<<<<<<< HEAD
            if isinstance(rectype, mypy.types.UnionType):
                types = [i for i in rectype.items
                         if not isinstance(i, mypy.types.NoneTyp)]
            else:
                types = [rectype]
            for t in types:
                self.set_type(t.type.fullname().split('.') + [node.name],
                              self.type_of(node),
                              node.line, col(node))
=======
            if not hasattr(rectype, 'type'): # Work around issue 979 in MyPy
                rectype = rectype.fallback   # 'TupleType' object has no attribute 'type'
            self.set_type(rectype.type.fullname().split('.') + [node.name],
                          self.type_of(node),
                          node.line, col(node))
>>>>>>> 2a28f36f
        super().visit_member_expr(node)

    def visit_del_stmt(self, node: mypy.nodes.DelStmt):
        pass

    def visit_try_stmt(self, node: mypy.nodes.TryStmt):
        for var in node.vars:
            if var is not None:
                self.set_type(self.prefix + [var.name], self.type_of(var),
                              var.line, col(var))
        super().visit_try_stmt(node)

    def visit_assignment_stmt(self, node: mypy.nodes.AssignmentStmt):
        if (isinstance(node.rvalue, mypy.nodes.IndexExpr) and
                isinstance(node.rvalue.analyzed, mypy.nodes.TypeAliasExpr)):
            # If it's a type alias, process it as such.
            key = tuple(self.prefix + [node.lvalues[0].name])
            self.type_aliases[key] = node.rvalue.analyzed.type
        elif (isinstance(node.rvalue, mypy.nodes.CallExpr) and
                isinstance(node.rvalue.analyzed, mypy.nodes.TypeVarExpr)):
            key = tuple(self.prefix + [node.rvalue.analyzed._name])
            self.type_vars[key] = (node.rvalue.analyzed.upper_bound,
                                   node.rvalue.analyzed.values)
        else:
            super().visit_assignment_stmt(node)

    def visit_name_expr(self, node: mypy.nodes.NameExpr):
        is_alias = False
        for i in range(len(self.prefix)):
            key = tuple(self.prefix[:i] + [node.name])
            if key in self.type_aliases:
                is_alias = True
                break
        if (node.name not in LITERALS and not is_alias):
            name_type = self.type_of(node)
            if not isinstance(name_type, mypy.types.CallableType):
                self.set_type(self.prefix + [node.name], name_type,
                              node.line, col(node))

    def visit_star_expr(self, node: mypy.nodes.StarExpr):
        node.expr.accept(self)

    def visit_func_def(self, node: mypy.nodes.FuncDef):
        oldprefix = self.prefix
        self.prefix = self.prefix + [node.name()]
        functype = self.type_of(node)
        self.set_type(self.prefix, functype, node.line, col(node), True)
        for arg in node.arguments:
            self.set_type(self.prefix + [arg.variable.name()],
                          arg.variable.type, arg.line, col(arg))
        super().visit_func_def(node)
        self.prefix = oldprefix

    def visit_func_expr(self, node: mypy.nodes.FuncExpr):
        oldprefix = self.prefix
        prefix_string = construct_lambda_prefix(node.line, col(node))
        self.prefix = self.prefix + [prefix_string]
        for arg in node.arguments:
            self.set_type(self.prefix + [arg.variable.name()],
                          arg.variable.type, arg.line, col(arg))
        node.body.accept(self)
        self.prefix = oldprefix

    def visit_class_def(self, node: mypy.nodes.ClassDef):
        oldprefix = self.prefix
        self.prefix = self.prefix + [node.name]
        super().visit_class_def(node)
        self.prefix = oldprefix

    def set_type(self, fqn, type, line, col, return_type=False):
        if return_type and isinstance(type, mypy.types.CallableType):
            type = type.ret_type
        if not type or isinstance(type, mypy.types.AnyType):
            if line in self.ignored_lines:
                return
            else:
                error = ' error: Encountered Any type. Type annotation missing?'
                msg = ':'.join([self.path, str(line), error])
                raise TypeException([msg])
        key = tuple(fqn)
        if key in self.all_types:
            if not self.type_equals(self.all_types[key], type):
                # Type change after isinstance
                if key not in self.alt_types:
                    self.alt_types[key] = {}
                self.alt_types[key][(line, col)] = type
                return
        self.all_types[key] = type

    def type_equals(self, t1, t2):
        if str(t1) == str(t2):
            return True
        if (isinstance(t1, mypy.types.FunctionLike) and
                isinstance(t2, mypy.types.FunctionLike)):
            if self.type_equals(t1.ret_type, t2.ret_type):
                all_eq = True
                for arg1, arg2 in zip(t1.arg_types, t2.arg_types):
                    all_eq = all_eq and self.type_equals(arg1, arg2)
                return all_eq
        return t1 == t2

    def visit_call_expr(self, node: mypy.nodes.CallExpr):
        if (isinstance(node.callee, mypy.nodes.NameExpr) and
                    node.callee.fullname == 'typing.cast'):
            return
        for a in node.args:
            a.accept(self)
        node.callee.accept(self)

    def type_of(self, node):
        if hasattr(node, 'node') and isinstance(node.node, mypy.nodes.MypyFile):
            return node.fullname
        if isinstance(node, mypy.nodes.FuncDef):
            if node.type:
                return node.type
        if isinstance(node, mypy.nodes.NameExpr):
            key = (node.name,)
            if key in self.all_types:
                return self.all_types[key]
        elif isinstance(node, mypy.nodes.CallExpr):
            if node.callee.name == 'Result':
                type = self.all_types[tuple(self.prefix)]
                return type
        if node in self.type_map:
            result = self.type_map[node]
            return result
        else:
            msg = self.path + ':' + str(node.get_line()) + ': error: '
            if isinstance(node, mypy.nodes.FuncDef):
                msg += 'Encountered Any type. Type annotation missing?'
            else:
                msg += 'dead.code'
            raise TypeException([msg])

    def visit_comparison_expr(self, o: mypy.nodes.ComparisonExpr):
        # Weird things seem to happen with is-comparisons, so we ignore those.
        if 'is' not in o.operators and 'is not' not in o.operators:
            super().visit_comparison_expr(o)


class TypeInfo:
    """
    Provides type information for all variables and functions in a given
    Python module.
    """

    def __init__(self):
        self.all_types = {}
        self.alt_types = {}
        self.files = {}
        self.type_aliases = {}
        self.type_vars = {}

    def _create_options(self, strict_optional: bool):
        """
        Creates an Options object for mypy and activates strict optional typing
        based on the given argument.
        As long as mypy actually ignores these options, this will also set
        the STRICT_OPTIONAL flag in the experimental module to the given value.
        """
        result = mypy.options.Options()
        result.strict_optional = strict_optional
        result.show_none_errors = strict_optional
        result.show_traceback = True
        # This is an experimental feature atm and you actually have to
        # enable it like this
        mypy.experiments.STRICT_OPTIONAL = strict_optional
        result.fast_parser = True
        return result

    def check(self, filename: str) -> bool:
        """
        Typechecks the given file and collects all type information needed for
        the translation to Viper
        """

        def report_errors(errors: List[str]) -> None:
            for error in errors:
                logger.info(error)
            raise TypeException(errors)

        try:
            options_strict = self._create_options(True)
            res_strict = mypy.build.build(
                [BuildSource(filename, None, None)],
                options_strict, bin_dir=config.mypy_dir
                )

            if res_strict.errors:
                # Run mypy a second time with strict optional checking disabled,
                # s.t. we don't get overapproximated none-related errors.
                options_non_strict = self._create_options(False)
                res_non_strict = mypy.build.build(
                    [BuildSource(filename, None, None)],
                    options_non_strict, bin_dir=config.mypy_dir
                )
                if res_non_strict.errors:
                    report_errors(res_non_strict.errors)
            for name, file in res_strict.files.items():
                if name in IGNORED_IMPORTS:
                    continue
                self.files[name] = file.path
                visitor = TypeVisitor(res_strict.types, name,
                                      file.ignored_lines)
                visitor.prefix = name.split('.')
                file.accept(visitor)
                self.all_types.update(visitor.all_types)
                self.alt_types.update(visitor.alt_types)
                self.type_aliases.update(visitor.type_aliases)
                self.type_vars.update(visitor.type_vars)
            return True
        except mypy.errors.CompileError as e:
            report_errors(e.messages)

    def get_type_prefix(self, name: str) -> str:
        name = os.path.abspath(name)
        for prefix, path in self.files.items():
            path = os.path.abspath(path)
            if path == name:
                return prefix
        return None

    def get_type(self, prefix: List[str], name: str):
        """
        Looks up the inferred or annotated type for the given name in the given
        prefix
        """
        key = tuple(prefix + [name])
        result = self.all_types.get(key)
        alts = self.alt_types.get(key)
        if result is None:
            if not prefix:
                return None, None
            else:
                return self.get_type(prefix[:len(prefix) - 1], name)
        else:
            return result, alts

    def get_func_type(self, prefix: List[str]):
        """
        Looks up the type of the function which creates the given context
        """
        result = self.all_types.get(tuple(prefix))
        if result is None:
            if len(prefix) == 0:
                return None
            else:
                return self.get_func_type(prefix[:len(prefix) - 1])
        else:
            if isinstance(result, mypy.types.FunctionLike):
                result = result.ret_type
            return result

    def is_normal_type(self, type: mypy.types.Type) -> bool:
        return isinstance(type, mypy.nodes.TypeInfo)

    def is_instance_type(self, type: mypy.types.Type) -> bool:
        return isinstance(type, mypy.types.Instance)

    def is_tuple_type(self, type: mypy.types.Type) -> bool:
        return isinstance(type, mypy.types.TupleType)

    def is_void_type(self, type: mypy.types.Type) -> bool:
        return isinstance(type, mypy.types.Void)

    def is_union_type(self, type: mypy.types.Type) -> bool:
        return isinstance(type, mypy.types.UnionType)

    def is_callable_type(self, type: mypy.types.Type) -> bool:
        return isinstance(type, mypy.types.CallableType)

    def is_type_type(self, type: mypy.types.Type) -> bool:
        return isinstance(type, mypy.types.TypeType)

    def is_type_var(self, type: mypy.types.Type) -> bool:
        return isinstance(type, mypy.types.TypeVarType)

    def is_none_type(self, type: mypy.types.Type) -> bool:
        return isinstance(type, mypy.types.NoneTyp)<|MERGE_RESOLUTION|>--- conflicted
+++ resolved
@@ -65,23 +65,17 @@
                 not isinstance(rectype, str) and
                 not isinstance(rectype, mypy.types.AnyType) and
                 not isinstance(rectype, mypy.types.TypeVarType)):
-<<<<<<< HEAD
             if isinstance(rectype, mypy.types.UnionType):
                 types = [i for i in rectype.items
                          if not isinstance(i, mypy.types.NoneTyp)]
             else:
                 types = [rectype]
             for t in types:
+                if not hasattr(t, 'type'): # Work around issue 979 in MyPy
+                    t = t.fallback   # 'TupleType' object has no attribute 'type'
                 self.set_type(t.type.fullname().split('.') + [node.name],
                               self.type_of(node),
                               node.line, col(node))
-=======
-            if not hasattr(rectype, 'type'): # Work around issue 979 in MyPy
-                rectype = rectype.fallback   # 'TupleType' object has no attribute 'type'
-            self.set_type(rectype.type.fullname().split('.') + [node.name],
-                          self.type_of(node),
-                          node.line, col(node))
->>>>>>> 2a28f36f
         super().visit_member_expr(node)
 
     def visit_del_stmt(self, node: mypy.nodes.DelStmt):
