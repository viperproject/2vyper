--- conflicted
+++ resolved
@@ -43,17 +43,6 @@
         self._current_alias_context = []
         self.bound_type_vars = {}
         self._global_counter = 0
-<<<<<<< HEAD
-        self.perm_factor = None
-        self._old_aliases = {}
-        # Whether Abstract Read Permissions may be used
-        self.arp = False
-        # Stores the thread object for which the contracts are currently translated.
-        self.current_thread_object = None
-        # True iff contracts for a thread start are translated.
-        # Used to differentiate fresh token from old token permission.
-        self.is_thread_start = False
-=======
         self.perm_factor = None     # If this is set, all translated permission amounts
                                     # are multiplied by this factor.
         self._old_aliases = {}      # Keys are pretty-printed Python expressions,
@@ -62,7 +51,13 @@
         self.ignore_waitlevel_constraints = False      # If this is set, all encountered
                                                        # WaitLevel() < e constraints will
                                                        # be translated to true.
->>>>>>> 411e5db3
+        # Whether Abstract Read Permissions may be used
+        self.arp = False
+        # Stores the thread object for which the contracts are currently translated.
+        self.current_thread_object = None
+        # True iff contracts for a thread start are translated.
+        # Used to differentiate fresh token from old token permission.
+        self.is_thread_start = False
 
     def get_fresh_int(self) -> int:
         """
