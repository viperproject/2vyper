--- conflicted
+++ resolved
@@ -24,39 +24,6 @@
 
 T = TypeVar('T')
 V = TypeVar('V')
-
-class State :
-    def __init__(self):
-        pass
-
-def CREATED() -> State :
-    pass
-def STARTED() -> State :
-    pass
-def JOINED() -> State :
-    pass
-
-class Thread :
-    def __init__(self, m : Callable, args : Tuple) -> None :
-        self.state = CREATED()
-
-    def start(self, *methodlist : Callable) -> None :
-        pass
-
-    def join(self, *methodlist : Callable) -> None:
-        pass
-
-    def impl(self, method : Callable) -> bool:
-        pass
-
-    def getOld(self, i : int) -> object :
-        pass
-
-    def getArg(self, i : int) -> object :
-        pass
-
-    def hasStarted(self) -> bool :
-        pass
 
 
 def Requires(expr: bool) -> bool:
@@ -361,14 +328,6 @@
         'set_pred',
         'Sequence',
         'ToSeq',
-<<<<<<< HEAD
-        'State',
-        'CREATED',
-        'STARTED',
-        'JOINED',
-        'Thread',
-=======
         'MaySet',
         'MayCreate',
->>>>>>> 5f6ca48b
         ]