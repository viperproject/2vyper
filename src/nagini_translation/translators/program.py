--- conflicted
+++ resolved
@@ -673,15 +673,9 @@
                                             pos, info)
         return may_set_pred
 
-<<<<<<< HEAD
-    def _get_adt_cons_param_decl(self, cons: PythonClass, adt_name: str,
-                                 adt_type: DomainType, pos: Position,
-                                 info: Info, ctx) -> List[VarDecl]:
-=======
     def _get_adt_cons_params_decl(self, cons: PythonClass, adt_name: str,
                                   adt_type: DomainType, pos: Position,
-                                  info: Info) -> List[VarDecl]:
->>>>>>> 99899c7e
+                                 info: Info, ctx) -> List[VarDecl]:
         """
         Returns the parameters of the ADT constructor as a list of variable
         declarations.
@@ -693,15 +687,9 @@
             arguments.append(argument)
         return arguments
 
-<<<<<<< HEAD
-    def _get_adt_cons_params(self, cons: PythonClass, adt_name: str,
-                             adt_type: DomainType, pos: Position,
-                             info: Info, ctx) -> List[Var]:
-=======
     def _get_adt_cons_params_use(self, cons: PythonClass, adt_name: str,
                                  adt_type: DomainType, pos: Position,
-                                 info: Info) -> List[Var]:
->>>>>>> 99899c7e
+                                 info: Info, ctx) -> List[Var]:
         """
         Returns the parameters of the ADT constructor as a list of variables.
         """
@@ -726,68 +714,34 @@
         return eqs[0] if len(eqs) == 1 else self.viper.Or(eqs[0],
                self._disjoin(eqs[1:], pos, info), pos, info)
 
-<<<<<<< HEAD
-    def _create_adt_func_constructors(self, adt: PythonClass, adt_prefix: str,
-                                      adt_name: str, adt_type: DomainType,
+    def _create_adt_func_constructors(self, adt: PythonClass, adt_type: DomainType,
                                       pos: Position, info: Info, ctx) -> List[DomainFunc]:
-=======
-    def _create_adt_func_constructors(self, adt: PythonClass,
-                                      adt_type: DomainType,
-                                      pos: Position, info: Info
-                                      ) -> List[DomainFunc]:
->>>>>>> 99899c7e
         """
         Create domain functions representing constructors of the ADT.
         """
         assert adt.all_subclasses[0] == adt
         for cons in adt.all_subclasses[1:]:
-<<<<<<< HEAD
-            arguments = self._get_adt_cons_param_decl(cons, adt.name, adt_type, pos, info, ctx)
-            yield self.viper.DomainFunc(adt_prefix + cons.name, arguments,
-                                        adt_type, False, pos, info, adt_name)
-    
-    def _create_adt_func_deconstructors(self, adt: PythonClass, adt_prefix: str,
-                                        adt_name: str, adt_type: DomainType,
-                                        pos: Position, info: Info, ctx) -> List[DomainFunc]:
-=======
-            arguments = self._get_adt_cons_params_decl(cons, adt.name, adt_type,
-                                                      pos, info)
+            arguments = self._get_adt_cons_params_decl(cons, adt.name, adt_type, pos, info, ctx)
             yield self.viper.DomainFunc(adt.fresh(adt.adt_prefix + cons.name),
                                         arguments, adt_type, False, pos, info,
                                         adt.adt_domain_name)
-
-    def _create_adt_func_deconstructors(self, adt: PythonClass,
-                                        adt_type: DomainType,
-                                        pos: Position, info: Info
-                                        ) -> List[DomainFunc]:
->>>>>>> 99899c7e
+    
+    def _create_adt_func_deconstructors(self, adt: PythonClass, adt_type: DomainType,
+                                        pos: Position, info: Info, ctx) -> List[DomainFunc]:
         """
         Create domain functions representing deconstructors of the ADT.
         """
         adt_obj_decl = self.viper.LocalVarDecl('obj', adt_type, pos, info)
         for cons in adt.all_subclasses[1:]:
             for arg_name, arg_type in cons.fields.items():
-<<<<<<< HEAD
                 function_type = adt_type if arg_type.type.name == adt.name else self.translate_type(arg_type.type, ctx)
-                yield self.viper.DomainFunc(adt_prefix + cons.name + '_' + arg_name,
-                                            [adt_obj_decl], function_type, False,
-                                            pos, info, adt_name)
-
-    def _create_adt_func_constructor_types(self, adt: PythonClass, adt_prefix: str,
-                                           adt_name: str, adt_type: DomainType,
-                                           pos: Position, info: Info) -> List[DomainFunc]:
-=======
-                function_type = (adt_type if arg_type.type.name == adt.name
-                                          else self.viper.Ref)
                 yield self.viper.DomainFunc(adt.fresh(adt.adt_prefix + cons.name
                                             + '_' + arg_name), [adt_obj_decl],
                                             function_type, False, pos, info,
                                             adt.adt_domain_name)
 
-    def _create_adt_func_constructor_types(self, adt: PythonClass,
-                                           adt_type: DomainType, pos: Position,
-                                           info: Info) -> List[DomainFunc]:
->>>>>>> 99899c7e
+    def _create_adt_func_constructor_types(self, adt: PythonClass, adt_type: DomainType,
+                                           pos: Position, info: Info) -> List[DomainFunc]:
         """
         Create domain function representing the constructor types of the ADT.
         """
@@ -805,51 +759,26 @@
 
         # Create a boolean function for each type
         for cons in adt.all_subclasses[1:]:
-<<<<<<< HEAD
-            yield self.viper.DomainFunc(adt_prefix + 'is_' + cons.name,
-                                        [adt_obj_decl], self.viper.Bool, False,
-                                        pos, info, adt_name)
-
-    def _create_adt_axiom_deconstructors_over_constructors(self, adt: PythonClass,
-                                      adt_prefix: str, adt_name: str,
-                                      adt_type: DomainType, pos: Position,
-                                      info: Info, ctx) -> List[DomainAxiom]:
-=======
             yield self.viper.DomainFunc(adt.fresh(adt.adt_prefix + 'is_' +
                                         cons.name), [adt_obj_decl],
                                         self.viper.Bool, False, pos, info,
                                         adt.adt_domain_name)
 
-    def _create_adt_axiom_deconstructors_over_constructors(self,
-                                                           adt: PythonClass,
-                                                           adt_type: DomainType,
-                                                           pos: Position,
-                                                           info: Info
-                                                           ) -> List[DomainAxiom]:
->>>>>>> 99899c7e
+    def _create_adt_axiom_deconstructors_over_constructors(self, adt: PythonClass,
+                                      adt_type: DomainType, pos: Position,
+                                      info: Info, ctx) -> List[DomainAxiom]:
         """
         Create domain axiom representing the distribution of deconstructors over
         constructors.
         """
         for cons in adt.all_subclasses[1:]:
-<<<<<<< HEAD
-            args = self._get_adt_cons_params(cons, adt.name, adt_type, pos, info, ctx)
-            args_decl = self._get_adt_cons_param_decl(cons, adt.name, adt_type, pos, info, ctx)
-            if len(args) > 0:
-                cons_call = self.viper.DomainFuncApp(adt_prefix + cons.name, args,
-                                                        adt_type, pos, info, adt_name)
-                triggers = []
-=======
-            args = self._get_adt_cons_params_use(cons, adt.name, adt_type, pos,
-                                                 info)
-            args_decl = self._get_adt_cons_params_decl(cons, adt.name, adt_type,
-                                                       pos, info)
+            args = self._get_adt_cons_params_use(cons, adt.name, adt_type, pos, info, ctx)
+            args_decl = self._get_adt_cons_params_decl(cons, adt.name, adt_type, pos, info, ctx)
             if len(args) > 0:
                 cons_call = self.viper.DomainFuncApp(adt.fresh(adt.adt_prefix +
                                                      cons.name), args, adt_type,
                                                      pos, info, adt.adt_domain_name)
-                trigger = self.viper.Trigger([cons_call], pos, info)
->>>>>>> 99899c7e
+                triggers = []
                 eqs = []
                 for (arg_name, _), arg in zip(cons.fields.items(), args):
                     decons_call = self.viper.DomainFuncApp(adt.fresh(adt.adt_prefix +
@@ -861,27 +790,14 @@
                     trigger = self.viper.Trigger([decons_call], pos, info)
                     triggers.append(trigger)
                 body = self._conjoin(eqs, pos, info)
-<<<<<<< HEAD
                 forall = self.viper.Forall(args_decl, triggers, body, pos, info)
-                yield self.viper.DomainAxiom(adt_prefix + 'decons_over_cons_' +
-                                             cons.name, forall, pos, info, adt_name)
-
-    def _create_adt_axiom_constructors_over_deconstructors(self, adt: PythonClass,
-                                      adt_prefix: str, adt_name: str,
-                                      adt_type: DomainType, pos: Position,
-                                      info: Info, ctx) -> List[DomainAxiom]:
-=======
-                forall = self.viper.Forall(args_decl, [trigger], body, pos, info)
                 yield self.viper.DomainAxiom(adt.fresh(adt.adt_prefix +
                                              'decons_over_cons_' + cons.name),
                                              forall, pos, info, adt.adt_domain_name)
 
     def _create_adt_axiom_constructors_over_deconstructors(self, adt: PythonClass,
-                                                           adt_type: DomainType,
-                                                           pos: Position,
-                                                           info: Info
-                                                           ) -> List[DomainAxiom]:
->>>>>>> 99899c7e
+                                      adt_type: DomainType, pos: Position,
+                                      info: Info, ctx) -> List[DomainAxiom]:
         """
         Create domain axiom representing the distribution of constructors over
         deconstructors.
@@ -890,12 +806,7 @@
         adt_obj_decl = self.viper.LocalVarDecl('obj', adt_type, pos, info)
         for cons in adt.all_subclasses[1:]:
             if len(cons.fields.items()) > 0:
-<<<<<<< HEAD
-                args = self._get_adt_cons_params(cons, adt.name, adt_type, pos, info, ctx)
-=======
-                args = self._get_adt_cons_params_use(cons, adt.name, adt_type,
-                                                     pos, info)
->>>>>>> 99899c7e
+                args = self._get_adt_cons_params_use(cons, adt.name, adt_type, pos, info, ctx)
                 triggers, decons_calls = [], []
                 is_cons_call = self.viper.DomainFuncApp(adt.fresh(adt.adt_prefix
                                                         + 'is_' + cons.name),
@@ -916,48 +827,22 @@
                 eq = self.viper.EqCmp(adt_obj_use, cons_call, pos, info)
                 body = self.viper.Implies(is_cons_call, eq, pos, info)
                 adt_obj_decl = self.viper.LocalVarDecl('obj', adt_type, pos, info)
-<<<<<<< HEAD
                 trigger = self.viper.Trigger([is_cons_call], pos, info)
                 forall = self.viper.Forall([adt_obj_decl], [trigger], body, pos, info)
-                yield self.viper.DomainAxiom(adt_prefix + 'cons_' + cons.name +
-                                             '_over_decons', forall, pos, info,
-                                             adt_name)
-
-    def _create_adt_axiom_associate_cons_type_with_const(self, adt: PythonClass,
-                                      adt_prefix: str, adt_name: str,
-                                      adt_type: DomainType, pos: Position,
-                                      info: Info, ctx) -> List[DomainAxiom]:
-=======
-                forall = self.viper.Forall([adt_obj_decl], triggers, body, pos, info)
                 yield self.viper.DomainAxiom(adt.fresh(adt.adt_prefix + 'cons_'
                                              + cons.name + '_over_decons'), forall,
                                              pos, info, adt.adt_domain_name)
 
     def _create_adt_axiom_associate_cons_type_with_const(self, adt: PythonClass,
-                                                         adt_type: DomainType,
-                                                         pos: Position,
-                                                         info: Info
-                                                         ) -> List[DomainAxiom]:
->>>>>>> 99899c7e
+                                      adt_type: DomainType, pos: Position,
+                                      info: Info, ctx) -> List[DomainAxiom]:
         """
         Create domain axiom associating each construtor type with a
         respective constant.
         """
         adt_obj_use = self.viper.LocalVar('obj', adt_type, pos, info)
         for cons in adt.all_subclasses[1:]:
-<<<<<<< HEAD
-            args = self._get_adt_cons_params(cons, adt.name, adt_type, pos, info, ctx)
-            cons_call = self.viper.DomainFuncApp(adt_prefix + cons.name, args,
-                                                    adt_type, pos, info, adt_name)
-            cons_type_call = self.viper.DomainFuncApp(adt_prefix + 'cons_type',
-                                                        [cons_call], self.viper.Int,
-                                                        pos, info, adt_name)
-            cons_const_call = self.viper.DomainFuncApp(adt_prefix + cons.name +
-                                                        '_type', [], self.viper.Int,
-                                                        pos, info, adt_name)
-=======
-            args = self._get_adt_cons_params_use(cons, adt.name, adt_type, pos,
-                                                 info)
+            args = self._get_adt_cons_params_use(cons, adt.name, adt_type, pos, info, ctx)
             cons_call = self.viper.DomainFuncApp(adt.fresh(adt.adt_prefix +
                                                  cons.name), args, adt_type, pos,
                                                  info, adt.adt_domain_name)
@@ -969,22 +854,14 @@
                                                        + cons.name + '_type'), [],
                                                        self.viper.Int, pos, info,
                                                        adt.adt_domain_name)
->>>>>>> 99899c7e
             eq = self.viper.EqCmp(cons_type_call, cons_const_call, pos, info)
             if len(cons.fields.items()) == 0:
                 forall = eq
             else:
-<<<<<<< HEAD
-                args_decl = self._get_adt_cons_param_decl(cons, adt.name, adt_type, pos, info, ctx)
+                args_decl = self._get_adt_cons_params_decl(cons, adt.name, adt_type, pos, info, ctx)
                 trigger = self.viper.Trigger([cons_call], pos, info)
                 forall = self.viper.Forall(args_decl, [trigger], eq, pos, info)
-            yield self.viper.DomainAxiom(adt_prefix +
-=======
-                args_decl = self._get_adt_cons_params_decl(cons, adt.name,
-                                                           adt_type, pos, info)
-                forall = self.viper.Forall(args_decl, [], eq, pos, info)
             yield self.viper.DomainAxiom(adt.fresh(adt.adt_prefix +
->>>>>>> 99899c7e
                                          'associate_cons_type_function_with_' +
                                          cons.name + '_constant'), forall, pos,
                                          info, adt.adt_domain_name)
@@ -1012,18 +889,11 @@
                                                         adt.adt_domain_name)
             eqs.append(self.viper.EqCmp(cons_type_call, cons_const_call, pos, info))
         body = self._disjoin(eqs, pos, info)
-<<<<<<< HEAD
         trigger = self.viper.Trigger([cons_type_call], pos, info)
         forall = self.viper.Forall([adt_obj_decl], [trigger], body, pos, info)
-        yield self.viper.DomainAxiom(adt_prefix +
-                                     'constrain_cons_type_function_cons_constants',
-                                     forall, pos, info, adt_name)
-=======
-        forall = self.viper.Forall([adt_obj_decl], [], body, pos, info)
         yield self.viper.DomainAxiom(adt.fresh(adt.adt_prefix +
                                      'constrain_cons_type_function_cons_constants'),
                                      forall, pos, info, adt.adt_domain_name)
->>>>>>> 99899c7e
 
     def _create_adt_axiom_associate_cons_type_with_bool(self, adt: PythonClass,
                                                         adt_type: DomainType,
@@ -1052,14 +922,9 @@
                                                     self.viper.Bool, pos, info,
                                                     adt.adt_domain_name)
             eqv = self.viper.EqCmp(type_id_eq, is_cons_call, pos, info)
-<<<<<<< HEAD
             trigger = self.viper.Trigger([cons_type_call], pos, info)
             forall = self.viper.Forall([adt_obj_decl], [trigger], eqv, pos, info)
-            yield self.viper.DomainAxiom(adt_prefix +
-=======
-            forall = self.viper.Forall([adt_obj_decl], [], eqv, pos, info)
             yield self.viper.DomainAxiom(adt.fresh(adt.adt_prefix +
->>>>>>> 99899c7e
                                          'associate_cons_type_function_with_is_'
                                          + cons.name + '_bool_function'), forall,
                                          pos, info, adt.adt_domain_name)
@@ -1092,17 +957,11 @@
         or_expr = self._disjoin(eqs, pos, info)
         impl = self.viper.Implies(issubtype_expr, or_expr, pos, info)
         ref_var_decl = self.viper.LocalVarDecl('ref', self.viper.Ref, pos, info)
-<<<<<<< HEAD
         trigger = self.viper.Trigger([issubtype_expr], pos, info)
         forall = self.viper.Forall([ref_var_decl], [trigger], impl, pos, info)
-        yield self.viper.DomainAxiom(adt_prefix + 'type_of_constructors', forall,
-                                     pos, info, adt_name)
-=======
-        forall = self.viper.Forall([ref_var_decl], [], impl, pos, info)
         yield self.viper.DomainAxiom(adt.fresh(adt.adt_prefix +
                                      'type_of_constructors'), forall, pos, info,
                                      adt.adt_domain_name)
->>>>>>> 99899c7e
 
     def _create_adt_func_box_and_unbox(self, adt: PythonClass, adt_type: DomainType,
                                        pos: Position, info: Info, ctx: Context
@@ -1182,19 +1041,11 @@
 
             ## Create constructors
             domain_funcs.extend(self._create_adt_func_constructors(adt,
-<<<<<<< HEAD
-                                adt_prefix, adt_name, adt_type, pos, info, ctx))
+                                adt_type, pos, info, ctx))
 
             ## Create deconstructors
             domain_funcs.extend(self._create_adt_func_deconstructors(adt,
-                                adt_prefix, adt_name, adt_type, pos, info, ctx))
-=======
-                                adt_type, pos, info))
-
-            ## Create deconstructors
-            domain_funcs.extend(self._create_adt_func_deconstructors(adt,
-                                adt_type, pos, info))
->>>>>>> 99899c7e
+                                adt_type, pos, info, ctx))
             
             ## Constructor types
             domain_funcs.extend(self._create_adt_func_constructor_types(adt,
@@ -1205,27 +1056,15 @@
 
             ## Destructors over constructors
             axioms.extend(self._create_adt_axiom_deconstructors_over_constructors(
-<<<<<<< HEAD
-                          adt, adt_prefix, adt_name, adt_type, pos, info, ctx))
+                          adt, adt_type, pos, info, ctx))
 
             ## Constructors over destructors
             axioms.extend(self._create_adt_axiom_constructors_over_deconstructors(
-                          adt, adt_prefix, adt_name, adt_type, pos, info, ctx))
+                          adt, adt_type, pos, info, ctx))
 
             ## Associate constructor type function with constructor constant
             axioms.extend(self._create_adt_axiom_associate_cons_type_with_const(
-                          adt, adt_prefix, adt_name, adt_type, pos, info, ctx))
-=======
-                          adt, adt_type, pos, info))
-
-            ## Constructors over destructors
-            axioms.extend(self._create_adt_axiom_constructors_over_deconstructors(
-                          adt, adt_type, pos, info))
-
-            ## Associate constructor type function with constructor constant
-            axioms.extend(self._create_adt_axiom_associate_cons_type_with_const(
-                          adt, adt_type, pos, info))
->>>>>>> 99899c7e
+                          adt, adt_type, pos, info, ctx))
 
             ## Constrain constructor type function to constructor constants
             axioms.extend(self._create_adt_axiom_constrain_cons_type_with_const(
