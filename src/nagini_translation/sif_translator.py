--- conflicted
+++ resolved
@@ -78,34 +78,4 @@
 
         self.obligation_translator = config.obligation_translator
         self.prog_translator = config.prog_translator
-<<<<<<< HEAD
-        self.expr_translator = config.expr_translator
-
-    def translate_program(self, modules: List[PythonModule], sil_progs: List,
-                          selected: Set[str] = None, arp: bool = False) -> 'silver.ast.Program':
-        ctx = SIFContext()
-        ctx.current_class = None
-        ctx.current_function = None
-        ctx.module = modules[0]
-        ctx.arp = arp
-        return self.prog_translator.translate_program(modules, sil_progs, ctx,
-                                                      selected)
-
-    def translate_pythonvar_decl(self, var: SIFPythonVar,
-            module: PythonModule) -> 'silver.ast.LocalVarDecl':
-        # We need a context object here
-        ctx = SIFContext()
-        ctx.module = module
-        return self.expr_translator.translate_pythonvar_decl(var, ctx)
-
-    def translate_pythonvar_ref(self, var: SIFPythonVar,
-                                module: PythonModule, node: ast.AST,
-                                ctx: 'Context') -> Expr:
-        if not ctx:
-            # We need a context object here
-            ctx = SIFContext()
-            ctx.module = module
-        return self.expr_translator.translate_pythonvar_ref(var, node, ctx)
-=======
-        self.expr_translator = config.expr_translator
->>>>>>> 411e5db3
+        self.expr_translator = config.expr_translator