"""
This Source Code Form is subject to the terms of the Mozilla Public
License, v. 2.0. If a copy of the MPL was not distributed with this
file, You can obtain one at http://mozilla.org/MPL/2.0/.
"""

import ast

DEFAULT_CLIENT_SOCKET = "tcp://localhost:5555"
DEFAULT_SERVER_SOCKET = "tcp://*:5555"


LITERALS = ['True', 'False', 'None']

BUILTINS = ['cast',
            'isinstance',
            'bool',
            'len',
            'str',
            'set',
            'super',
            'range',
            'type',
            'list',
            'enumerate']

THREADING = ['Thread']

BUILTIN_PREDICATES = ['list_pred', 'set_pred', 'dict_pred', 'MayStart', 'ThreadPost']

FUNCTION_DOMAIN_NAME = 'Function'

MAY_SET_PRED = '_MaySet'

IS_DEFINED_FUNC = '_isDefined'

ASSERTING_FUNC = '_asserting'

NAME_QUANTIFIER_VAR = '_name'

COMBINE_NAME_FUNC = '_combine'

GLOBAL_IS_DEFINED_FUNC = '_isDefinedG'

CHECK_DEFINED_FUNC = '_checkDefined'

GLOBAL_CHECK_DEFINED_FUNC = '_checkDefinedG'

ARBITRARY_BOOL_FUNC = '_int_to_bool'

JOINABLE_FUNC = '_joinable'

THREAD_POST_PRED = '_thread_post'

THREAD_START_PRED = '_thread_start'

THREAD_DOMAIN = 'Thread'

METHOD_ID_DOMAIN = 'ThreadingID'

GET_ARG_FUNC = 'getArg'

GET_OLD_FUNC = 'getOld'

GET_METHOD_FUNC = 'getMethod'

GLOBAL_VAR_FIELD = '_val'

NAME_DOMAIN = '_Name'

COMBINED_NAME_ACCESSOR = '_get_combined_name'

COMBINED_PREFIX_ACCESSOR = '_get_combined_prefix'

SINGLE_NAME = '_single'

INTERNAL_NAMES = [
    'FuncTriple',
    'ft_get1',
    'ft_get2',
    'ft_get2',
    'ft_create',
    'A1',
    'A2',
    'A3',
    'PyType',
    'extends_',
    'issubtype',
    'isnotsubtype',
    'typeof',
    'get_type_arg1',
    'get_type_arg2',
    'get_type_nargs0',
    'get_type_nargs1',
    'issubtype_transitivity',
    'issubtype_reflexivity',
    'extends_implies_subtype',
    'issubtype_exclusion',
    'issubtype_exclusion_2',
    'issubtype_exclusion_propagation',
    'Thread',
<<<<<<< HEAD
=======
    JOINABLE_FUNC,
    THREAD_POST_PRED,
    THREAD_START_PRED,
    METHOD_ID_DOMAIN,
    GET_ARG_FUNC,
    GET_OLD_FUNC,
    GET_METHOD_FUNC,
>>>>>>> 411e5db3
    MAY_SET_PRED,
    IS_DEFINED_FUNC,
    CHECK_DEFINED_FUNC,
    FUNCTION_DOMAIN_NAME,
    ARBITRARY_BOOL_FUNC,
    GLOBAL_VAR_FIELD,
    NAME_QUANTIFIER_VAR,
    COMBINE_NAME_FUNC,
    NAME_DOMAIN,
    COMBINED_NAME_ACCESSOR,
    COMBINED_PREFIX_ACCESSOR,
    SINGLE_NAME,
    'm',     # the following are used in various
    'X',     # places in the resources/... files.
    'Y',
    'id',
    't',
    'g',
    'x',
    'Low'
]

VIPER_KEYWORDS = [
    'result',
    'Int',
    'Perm',
    'Bool',
    'Ref',
    'Rational',
    'true',
    'false',
    'null',
    'import',
    'method',
    'function',
    'predicate',
    'program',
    'domain',
    'axiom',
    'var',
    'returns',
    'field',
    'define',
    'wand',
    'requires',
    'ensures',
    'invariant',
    'fold',
    'unfold',
    'inhale',
    'exhale',
    'new',
    'assert',
    'assume',
    'package',
    'apply',
    'elseif',
    'goto',
    'label',
    'fresh',
    'constraining',
    'Seq',
    'Set',
    'Multiset',
    'union',
    'intersection',
    'setminus',
    'subset',
    'unfolding',
    'in',
    'folding',
    'applying',
    'packaging',
    'old',
    'lhs',
    'let',
    'forall',
    'exists',
    'forperm',
    'acc',
    'wildcard',
    'write',
    'none',
    'epsilon',
    'perm',
    'unique']

LEGAL_MAGIC_METHODS = {
    '__eq__',
    '__ne__',
    '__gt__',
    '__ge__',
    '__lt__',
    '__le__',
    '__add__',
    '__sub_',
    '__mul__',
    '__floordiv__',
    '__mod__',
    '__init__',
    '__enter__',
    '__exit__',
    '__str__',
    '__len__',
    '__bool__',
    '__getitem__',
<<<<<<< HEAD
    '__setitem__'
=======
    '__setitem__',
>>>>>>> 411e5db3
}

RESULT_NAME = '_res'

ERROR_NAME = '_err'

END_LABEL = '__end'

LIST_TYPE = 'list'

RANGE_TYPE = 'range'

SEQ_TYPE = 'Sequence'

PSET_TYPE = 'PSet'

TUPLE_TYPE = 'tuple'

UNION_TYPE = 'Union'

DICT_TYPE = 'dict'

SET_TYPE = 'set'

STRING_TYPE = 'str'

BYTES_TYPE = 'bytes'

INT_TYPE = 'int'

FLOAT_TYPE = 'float'

BOOL_TYPE = 'bool'

PRIMITIVE_PREFIX = '__prim__'

PRIMITIVE_INT_TYPE = PRIMITIVE_PREFIX + INT_TYPE

PRIMITIVE_BOOL_TYPE = PRIMITIVE_PREFIX + BOOL_TYPE

PRIMITIVE_SEQ_TYPE = PRIMITIVE_PREFIX + SEQ_TYPE

PRIMITIVE_SET_TYPE = PRIMITIVE_PREFIX + 'Set'

OBJECT_TYPE = 'object'

CALLABLE_TYPE = 'Callable'

<<<<<<< HEAD
PRIMITIVES = {PRIMITIVE_INT_TYPE, PRIMITIVE_BOOL_TYPE, PRIMITIVE_SEQ_TYPE, PRIMITIVE_SET_TYPE, CALLABLE_TYPE}
=======
PRIMITIVES = {PRIMITIVE_INT_TYPE, PRIMITIVE_BOOL_TYPE, PRIMITIVE_SEQ_TYPE,
              PRIMITIVE_SET_TYPE, CALLABLE_TYPE}
>>>>>>> 411e5db3

BOXED_PRIMITIVES = {INT_TYPE, BOOL_TYPE}

NAME_VAR = '__name__'

FILE_VAR = '__file__'

MODULE_VARS = (NAME_VAR, FILE_VAR)

MAIN_METHOD_NAME = '__main__'

MYPY_SUPERCLASSES = {
    'Sized',
}

EVAL_IO_SIGNATURE = ('eval_io', 'func', 'arg', 'result')

IGNORED_IMPORTS = {'_importlib_modulespec',
                   'abc',
                   'builtins',
                   'nagini_contracts',
                   'nagini_contracts.contracts',
                   'nagini_contracts.io_contracts',
                   'nagini_contracts.obligations',
                   'nagini_contracts.thread',
                   'sys',
                   'types',
                   'typing',
                   }

IGNORED_MODULE_NAMES = {
    '_importlib_modulespec': [],
    'abc': [],
    'builtins': [],
    'nagini_contracts': [],
    'nagini_contracts.contracts': [],
    'nagini_contracts.io_contracts': [],
    'nagini_contracts.obligations': ['BaseLock'],
    'sys': [],
    'types': [],
    'typing': [],
}

OPERATOR_FUNCTIONS = {
    ast.Add: '__add__',
    ast.Sub: '__sub__',
    ast.Mult: '__mul__',
    ast.FloorDiv: '__floordiv__',
    ast.Div: '__div__',
    ast.Mod: '__mod__',
}<|MERGE_RESOLUTION|>--- conflicted
+++ resolved
@@ -99,8 +99,6 @@
     'issubtype_exclusion_2',
     'issubtype_exclusion_propagation',
     'Thread',
-<<<<<<< HEAD
-=======
     JOINABLE_FUNC,
     THREAD_POST_PRED,
     THREAD_START_PRED,
@@ -108,7 +106,6 @@
     GET_ARG_FUNC,
     GET_OLD_FUNC,
     GET_METHOD_FUNC,
->>>>>>> 411e5db3
     MAY_SET_PRED,
     IS_DEFINED_FUNC,
     CHECK_DEFINED_FUNC,
@@ -215,11 +212,7 @@
     '__len__',
     '__bool__',
     '__getitem__',
-<<<<<<< HEAD
-    '__setitem__'
-=======
     '__setitem__',
->>>>>>> 411e5db3
 }
 
 RESULT_NAME = '_res'
@@ -268,12 +261,8 @@
 
 CALLABLE_TYPE = 'Callable'
 
-<<<<<<< HEAD
-PRIMITIVES = {PRIMITIVE_INT_TYPE, PRIMITIVE_BOOL_TYPE, PRIMITIVE_SEQ_TYPE, PRIMITIVE_SET_TYPE, CALLABLE_TYPE}
-=======
 PRIMITIVES = {PRIMITIVE_INT_TYPE, PRIMITIVE_BOOL_TYPE, PRIMITIVE_SEQ_TYPE,
               PRIMITIVE_SET_TYPE, CALLABLE_TYPE}
->>>>>>> 411e5db3
 
 BOXED_PRIMITIVES = {INT_TYPE, BOOL_TYPE}
 
