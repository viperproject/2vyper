<<<<<<< HEAD
=======
field list_acc : Seq[Ref]

field __container : Ref
field __iter_index : Int
field __previous: Ref

domain PyType {
    function typeof(r: Ref): PyType
    function issubtype(t1: PyType, t2: PyType):Bool
    unique function int(): PyType
    unique function range(): PyType
    unique function slice(): PyType
    function list(t: PyType): PyType
    function list_arg(t: PyType, i: Int): PyType
}

// Dummies for the version from bool.sil
function __prim__int___box__(prim: Int): Ref
function int___unbox__(box: Ref): Int
function slice___actualstart__(self: Ref, len: Int): Int
function slice___actualstop__(self: Ref, len: Int): Int

>>>>>>> 05835e52
function range___create__(start: Int, stop: Int, ctr: Int): Ref
  requires stop >= start
  ensures range___val__(result) == [start..stop)
  ensures range___start__(result) == start
  ensures range___stop__(result) == stop
  ensures typeof(result) == range()


function range___val__(self: Ref): Seq[Int]
function range___start__(self: Ref): Int
function range___stop__(self: Ref): Int


function range___len__(self: Ref): Int
  requires issubtype(typeof(self), range())
  ensures result == |range___val__(self)|


function range___getitem__(self: Ref, index: Int): Int
  requires issubtype(typeof(self), range())
  requires index >= 0 ==> index < range___len__(self)
  requires index < 0 ==> index >= -range___len__(self)
  ensures index >= 0 ==> result == range___val__(self)[index]
  ensures index < 0 ==> result == range___val__(self)[range___len__(self) + index]


function range___getitem_slice__(self: Ref, index: Ref): Ref
  requires issubtype(typeof(self), range())
  requires issubtype(typeof(index), slice())
  requires (slice___actualstart__(index, range___len__(self)) >= 0 && slice___actualstart__(index, range___len__(self)) <= range___len__(self))
  requires (slice___actualstop__(index, range___len__(self)) >= 0 && slice___actualstop__(index, range___len__(self)) <= range___len__(self))
  ensures issubtype(typeof(result), range())
  ensures range___len__(result) == (slice___actualstop__(index, range___len__(self)) - slice___actualstart__(index, range___len__(self)))
  ensures range___val__(result) == range___val__(self)[slice___actualstart__(index, range___len__(self))..slice___actualstop__(index, range___len__(self))]
//{
//    range___create__(range___val__(self)[slice___actualstart__(index, range___len__(self))], range___val__(self)[slice___actualstop__(index, range___len__(self)) - 1] + 1, newCtr(self))
//}


function range___sil_seq__(self: Ref): Seq[Ref]
  requires issubtype(typeof(self), range())
  ensures |result| == range___len__(self)
  ensures (forall i: Int :: i >= 0 && i < |range___val__(self)| ==> result[i] == __prim__int___box__(range___val__(self)[i]))
  ensures (forall i: Ref :: { (i in result) } (i in result) == (issubtype(typeof(i), int()) && (int___unbox__(i) in range___val__(self))))
  ensures (forall i: Int, j: Int :: result[i] == result[j] <==> i == j)


function range___eq__(self: Ref, other: Ref): Bool
  requires issubtype(typeof(self), range())
  ensures (range___val__(self) == range___val__(other)) == result
  ensures result ==> (issubtype(typeof(other), range()) && range___len__(self) == range___len__(other))


function range___contains__(self: Ref, item: Ref): Bool
    requires issubtype(typeof(self), range())
    requires issubtype(typeof(item), int())
    ensures result == (item in range___sil_seq__(self))

method range___iter__(self: Ref) returns (_res: Ref)
  requires issubtype(typeof(self), range())
  ensures _res != self
  ensures acc(_res.list_acc, 1 / 20)
  ensures _res.list_acc == range___sil_seq__(self)
  ensures acc(_res.__container, write) && (_res.__container == self)
  ensures acc(_res.__iter_index, write) && (_res.__iter_index == 0)
  ensures acc(_res.__previous, write) && ((_res.__previous != _res) && ((_res.__previous != self) && (acc(_res.__previous.list_acc, write) && (_res.__previous.list_acc == Seq[Ref]()))))
  ensures issubtype(typeof(_res.__previous), list(int()))
{
  inhale false
}<|MERGE_RESOLUTION|>--- conflicted
+++ resolved
@@ -1,28 +1,3 @@
-<<<<<<< HEAD
-=======
-field list_acc : Seq[Ref]
-
-field __container : Ref
-field __iter_index : Int
-field __previous: Ref
-
-domain PyType {
-    function typeof(r: Ref): PyType
-    function issubtype(t1: PyType, t2: PyType):Bool
-    unique function int(): PyType
-    unique function range(): PyType
-    unique function slice(): PyType
-    function list(t: PyType): PyType
-    function list_arg(t: PyType, i: Int): PyType
-}
-
-// Dummies for the version from bool.sil
-function __prim__int___box__(prim: Int): Ref
-function int___unbox__(box: Ref): Int
-function slice___actualstart__(self: Ref, len: Int): Int
-function slice___actualstop__(self: Ref, len: Int): Int
-
->>>>>>> 05835e52
 function range___create__(start: Int, stop: Int, ctr: Int): Ref
   requires stop >= start
   ensures range___val__(result) == [start..stop)
