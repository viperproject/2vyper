--- conflicted
+++ resolved
@@ -24,19 +24,11 @@
 
 CONTRACT_WRAPPER_FUNCS = ['Requires', 'Ensures', 'Exsures', 'Invariant']
 
-<<<<<<< HEAD
-CONTRACT_FUNCS = ['Assume', 'Assert', 'Old', 'Result', 'TypedResult', 'Implies', 'Forall',
-                  'Exists', 'Low', 'Acc', 'Rd', 'Wildcard', 'Fold', 'Unfold', 'Unfolding',
-                  'Previous', 'RaisedException', 'Sequence', 'PSet', 'ToSeq', 'MaySet',
-                  'MayCreate', 'getMethod', 'getArg', 'getOld', 'arg', 'MayJoin',
-                  'MayStart']
-=======
 CONTRACT_FUNCS = ['Assume', 'Assert', 'Old', 'Result', 'Implies', 'Forall',
                   'Exists', 'Low', 'LowVal', 'LowEvent', 'Declassify', 'TerminatesSif',
-                  'Acc', 'Rd', 'Fold', 'Unfold', 'Unfolding', 'Previous', 'RaisedException',
-                  'Sequence', 'PSet', 'ToSeq', 'MaySet', 'MayCreate', 'getMethod', 'getArg',
-                  'getOld', 'arg', 'Joinable', 'MayStart', 'Let',]
->>>>>>> 411e5db3
+                  'Acc', 'Rd', 'Wildcard', 'Fold', 'Unfold', 'Unfolding', 'Previous',
+                  'RaisedException', 'Sequence', 'PSet', 'ToSeq', 'MaySet', 'MayCreate',
+                  'getMethod', 'getArg', 'getOld', 'arg', 'Joinable', 'MayStart', 'Let',]
 
 T = TypeVar('T')
 V = TypeVar('V')
@@ -74,15 +66,7 @@
     pass
 
 
-<<<<<<< HEAD
-def TypedResult(t: Type[T]) -> T:
-    pass
-
-
-def RaisedException() -> Exception:
-=======
 def RaisedException() -> Any:
->>>>>>> 411e5db3
     pass
 
 
@@ -93,11 +77,6 @@
     pass
 
 
-<<<<<<< HEAD
-def Forall(domain: Iterable[T],
-           predicate: Callable[[T], Union[bool, Tuple[bool, List[List[Any]]]]],
-           tp: Type[T] = None) -> bool:
-=======
 def Let(e1: T, t: Type[V], e2: Callable[[T], V]) -> V:
     """
     Allows defining an alias for a (pure) expression e1 to use in
@@ -108,7 +87,6 @@
 
 def Forall(domain: Union[Iterable[T], Type[T]],
            predicate: Callable[[T], Union[bool, Tuple[bool, List[List[Any]]]]]) -> bool:
->>>>>>> 411e5db3
     """
     forall x in domain: predicate(x)
     """
