"""
This Source Code Form is subject to the terms of the Mozilla Public
License, v. 2.0. If a copy of the MPL was not distributed with this
file, You can obtain one at http://mozilla.org/MPL/2.0/.
"""

import argparse
import astunparse
import inspect
import json
import logging
import os
import re
import time
import traceback

# These imports monkey-patch mypy and should happen as early as possible.
import nagini_translation.mypy_patches.column_info_patch
import nagini_translation.mypy_patches.optional_patch

from jpype import JavaException
from nagini_translation.analyzer import Analyzer
from nagini_translation.lib import config
from nagini_translation.lib.constants import DEFAULT_SERVER_SOCKET
from nagini_translation.lib.errors import error_manager
from nagini_translation.lib.jvmaccess import JVM
from nagini_translation.lib.typedefs import Program
from nagini_translation.lib.typeinfo import TypeException, TypeInfo
from nagini_translation.lib.util import (
    ConsistencyException,
    InvalidProgramException,
    UnsupportedException,
)
from nagini_translation.lib.viper_ast import ViperAST
from nagini_translation.extended_ast.lib.viper_ast_extended import ViperASTExtended
from nagini_translation.extended_ast.lib.util import (
    configure_mpp_transformation,
    set_all_low_methods,
    set_preserves_low_methods
)
from nagini_translation.extended_ast_translator import ExtendedASTTranslator
from nagini_translation.sif_analyzer import SIFAnalyzer
from nagini_translation.sif_translator import SIFTranslator
from nagini_translation.translator import Translator
from nagini_translation.verifier import (
    Carbon,
    Silicon,
    VerificationResult,
    ViperVerifier
)
from typing import Set


TYPE_ERROR_PATTERN = r"^(?P<file>.*):(?P<line>\d+): error: (?P<msg>.*)$"
TYPE_ERROR_MATCHER = re.compile(TYPE_ERROR_PATTERN)


def parse_sil_file(sil_path: str, jvm):
    parser = getattr(getattr(jvm.viper.silver.parser, "FastParser$"), "MODULE$")
    assert parser
    with open(sil_path, 'r') as file:
        text = file.read()
    path = jvm.java.nio.file.Paths.get(sil_path, [])
    none = getattr(getattr(jvm.scala, 'None$'), 'MODULE$')
    parsed = parser.parse(text, path, none)
    assert (isinstance(parsed, getattr(jvm.fastparse.core,
                                       'Parsed$Success')))
    parse_result = parsed.value()
    parse_result.initProperties()
    resolver = jvm.viper.silver.parser.Resolver(parse_result)
    resolved = resolver.run()
    resolved = resolved.get()
    translator = jvm.viper.silver.parser.Translator(resolved, False)
    # Reset messages in global Consistency object. Otherwise, left-over
    # translation errors from previous translations prevent loading of the
    # built-in silver files.
    jvm.viper.silver.ast.utility.Consistency.resetMessages()
    program = translator.translate()
    return program.get()


def load_sil_files(jvm: JVM, sif: bool = False):
    current_path = os.path.dirname(inspect.stack()[0][1])
    if sif:
        resources_path = os.path.join(current_path, 'sif', 'resources_v2')
    else:
        resources_path = os.path.join(current_path, 'resources')
    return parse_sil_file(os.path.join(resources_path, 'all.sil'), jvm)


def translate(path: str, jvm: JVM, selected: Set[str] = set(),
              sif: bool = False, ignore_global: bool = False,
              reload_resources: bool = False) -> Program:
    """
    Translates the Python module at the given path to a Viper program
    """
    path = os.path.abspath(path)
    error_manager.clear()
    current_path = os.path.dirname(inspect.stack()[0][1])
    resources_path = os.path.join(current_path, 'resources')

    if sif:
        viperast = ViperASTExtended(jvm, jvm.java, jvm.scala, jvm.viper, path)
    else:
        viperast = ViperAST(jvm, jvm.java, jvm.scala, jvm.viper, path)
    types = TypeInfo()
    type_correct = types.check(path)
    if not type_correct:
        return None

    # if sif:
    #     analyzer = SIFAnalyzer(types, path, selected)
    # else:
    analyzer = Analyzer(types, path, selected)
    main_module = analyzer.module
    with open(os.path.join(resources_path, 'preamble.index'), 'r') as file:
        analyzer.add_native_silver_builtins(json.loads(file.read()))

    main_module.add_builtin_vars()
    collect_modules(analyzer, path)
    if sif:
        translator = ExtendedASTTranslator(jvm, path, types, viperast)
    else:
        translator = Translator(jvm, path, types, viperast)
    analyzer.process(translator)
    if 'sil_programs' not in globals() or reload_resources:
        global sil_programs
        sil_programs = load_sil_files(jvm, sif)
    modules = [main_module.global_module] + list(analyzer.modules.values())
    prog = translator.translate_program(modules, sil_programs, selected, ignore_global)
<<<<<<< HEAD
    if sif:
        set_all_low_methods(jvm, viperast.all_low_methods)
        set_preserves_low_methods(jvm, viperast.preserves_low_methods)
=======

    # Run consistency check in translated AST
    consistency_errors = viperast.to_list(prog.checkTransitively())
    for error in consistency_errors:
        print(error.toString())
    if consistency_errors:
        raise ConsistencyException('consistency.error')

>>>>>>> 9b618cb2
    return prog


def collect_modules(analyzer: Analyzer, path: str) -> None:
    """
    Starting from the main module, finds all imports and sets up all modules
    for them.
    """
    analyzer.module_index = 0
    analyzer.collect_imports(path)

    analyzer.analyze()

    # Carry out all tasks that were deferred to the end of the analysis.
    for task in analyzer.deferred_tasks:
        task()


def verify(prog: 'viper.silver.ast.Program', path: str,
           jvm: JVM, backend=ViperVerifier.silicon) -> VerificationResult:
    """
    Verifies the given Viper program
    """
    try:
        if backend == ViperVerifier.silicon:
            verifier = Silicon(jvm, path)
        elif backend == ViperVerifier.carbon:
            verifier = Carbon(jvm, path)
        vresult = verifier.verify(prog)
        return vresult
    except JavaException as je:
        print(je.stacktrace())
        traceback.print_exc()


def _parse_log_level(log_level_string: str) -> int:
    """ Parses the log level provided by the user.
    """
    LOG_LEVELS = ['CRITICAL', 'ERROR', 'WARNING', 'INFO', 'DEBUG']

    log_level_string_upper = log_level_string.upper()
    if log_level_string_upper in LOG_LEVELS:
        return getattr(logging, log_level_string_upper, logging.WARNING)
    else:
        msg = 'Invalid logging level {0} (expected one of: {1})'.format(
            log_level_string,
            LOG_LEVELS)
        raise argparse.ArgumentTypeError(msg)


def main() -> None:
    """ Entry point for the translator.
    """
    parser = argparse.ArgumentParser()
    parser.add_argument(
        'python_file',
        help='Python file to verify')
    parser.add_argument(
        '--viper-jar-path',
        help='Java CLASSPATH that includes Viper class files',
        default=config.classpath)
    parser.add_argument(
        '--boogie',
        help='path to Boogie executable',
        default=config.boogie_path)
    parser.add_argument(
        '--z3',
        help='path to Z3 executable',
        default=config.z3_path)
    parser.add_argument(
        '--mypy-path',
        help='mypy path',
        default=config.mypy_path)
    parser.add_argument(
        '--print-silver',
        action='store_true',
        help='print generated Silver program')
    parser.add_argument(
        '--write-silver-to-file',
        default=None,
        help='write generated Silver program to specified file')
    parser.add_argument(
        "-v",
        "--verbose",
        action="store_true",
        help="increase output verbosity")
    parser.add_argument(
        '--verifier',
        help='verifier to be used (carbon or silicon)',
        default='silicon')
    parser.add_argument(
        '--sif',
        action='store_true',
        help='verify secure information flow')
    parser.add_argument(
        '--show-viper-errors',
        action='store_true',
        help='show Viper-level error messages if no Python errors are available')
    parser.add_argument(
        '--log',
        type=_parse_log_level,
        help='log level',
        default='WARNING')
    parser.add_argument(
        '--benchmark',
        type=int,
        help=('run verification the given number of times to benchmark '
              'performance'),
        default=-1)
    parser.add_argument(
        '--ide-mode',
        action='store_true',
        help='Output errors in IDE format')
    parser.add_argument(
        '--select',
        default=None,
        help='select specific methods or classes to verify, separated by commas'
    )
    parser.add_argument(
        '--ignore-global',
        action='store_true',
        help='do not verify the the top level program (global statements)'
    )
    parser.add_argument(
        '--server',
        action='store_true',
        help='Start Nagini server'
    )
    args = parser.parse_args()

    config.classpath = args.viper_jar_path
    config.boogie_path = args.boogie
    config.z3_path = args.z3
    config.mypy_path = args.mypy_path
    config.set_verifier(args.verifier)

    if not config.classpath:
        parser.error('missing argument: --viper-jar-path')
    if not config.z3_path:
        parser.error('missing argument: --z3')
    if args.verifier == 'carbon' and not config.classpath:
        parser.error('missing argument: --boogie')

    logging.basicConfig(level=args.log)

    os.environ['MYPYPATH'] = config.mypy_path
    jvm = JVM(config.classpath)
    if args.server:
        import zmq
        context = zmq.Context()
        socket = context.socket(zmq.REP)
        socket.bind(DEFAULT_SERVER_SOCKET)
        global sil_programs
        sil_programs = load_sil_files(jvm, args.sif)

        while True:
            file = socket.recv_string()
            response = ['']

            def add_response(part):
                response[0] = response[0] + '\n' + part

            translate_and_verify(file, jvm, args, add_response)
            socket.send_string(response[0])
    else:
        translate_and_verify(args.python_file, jvm, args)


def translate_and_verify(python_file, jvm, args, print=print):
    try:
        start = time.time()
        selected = set(args.select.split(',')) if args.select else set()
        prog = translate(python_file, jvm, selected, args.sif, args.ignore_global)
        if args.verbose:
            print('Translation successful.')
        if args.sif:
            configure_mpp_transformation(jvm,
                                         ctrl_opt=True,
                                         seq_opt=True,
                                         act_opt=True,
                                         func_opt=True)
            prog = jvm.viper.silver.sif.SIFExtendedTransformer.transform(prog, False)
            if args.verbose:
                print('Transformation to MPP successful.')
        if args.print_silver:
            if args.verbose:
                print('Result:')
            print(str(prog))
        if args.write_silver_to_file:
            with open(args.write_silver_to_file, 'w') as fp:
                fp.write(str(prog))
        if args.verifier == 'silicon':
            backend = ViperVerifier.silicon
        elif args.verifier == 'carbon':
            backend = ViperVerifier.carbon
        else:
            raise ValueError('Unknown verifier specified: ' + args.verifier)
        if args.benchmark >= 1:
            print("Run, Total, Start, End, Time".format())
            for i in range(args.benchmark):
                start = time.time()
                prog = translate(python_file, jvm, selected, args.sif)
                vresult = verify(prog, python_file, jvm, backend=backend)
                end = time.time()
                print("{}, {}, {}, {}, {}".format(
                    i, args.benchmark, start, end, end - start))
        else:
            vresult = verify(prog, python_file, jvm, backend=backend)
        if args.verbose:
            print("Verification completed.")
        print(vresult.to_string(args.ide_mode, args.show_viper_errors))
        duration = '{:.2f}'.format(time.time() - start)
        print('Verification took ' + duration + ' seconds.')
    except (TypeException, InvalidProgramException, UnsupportedException) as e:
        print("Translation failed")
        if isinstance(e, (InvalidProgramException, UnsupportedException)):
            if isinstance(e, InvalidProgramException):
                issue = 'Invalid program: '
                if e.message:
                    issue += e.message
                else:
                    issue += e.code
            else:
                issue = 'Not supported: '
                if e.args[0]:
                    issue += e.args[0]
                else:
                    issue += astunparse.unparse(e.node)
            line = str(e.node.lineno)
            col = str(e.node.col_offset)
            print(issue + ' (' + python_file + '@' + line + '.' + col + ')')
        if isinstance(e, TypeException):
            for msg in e.messages:
                parts = TYPE_ERROR_MATCHER.match(msg)
                if parts:
                    parts = parts.groupdict()
                    file = parts['file']
                    if file == '__main__':
                        file = python_file
                    msg = parts['msg']
                    line = parts['line']
                    print('Type error: ' + msg + ' (' + file + '@' + line + '.0)')
                else:
                    print(msg)
    except ConsistencyException as e:
        print(e.message + ': Translated AST contains inconsistencies.')

    except JavaException as e:
        print(e.stacktrace())
        raise e


if __name__ == '__main__':
    main()<|MERGE_RESOLUTION|>--- conflicted
+++ resolved
@@ -108,9 +108,6 @@
     if not type_correct:
         return None
 
-    # if sif:
-    #     analyzer = SIFAnalyzer(types, path, selected)
-    # else:
     analyzer = Analyzer(types, path, selected)
     main_module = analyzer.module
     with open(os.path.join(resources_path, 'preamble.index'), 'r') as file:
@@ -128,20 +125,15 @@
         sil_programs = load_sil_files(jvm, sif)
     modules = [main_module.global_module] + list(analyzer.modules.values())
     prog = translator.translate_program(modules, sil_programs, selected, ignore_global)
-<<<<<<< HEAD
     if sif:
         set_all_low_methods(jvm, viperast.all_low_methods)
         set_preserves_low_methods(jvm, viperast.preserves_low_methods)
-=======
-
     # Run consistency check in translated AST
     consistency_errors = viperast.to_list(prog.checkTransitively())
     for error in consistency_errors:
         print(error.toString())
     if consistency_errors:
         raise ConsistencyException('consistency.error')
-
->>>>>>> 9b618cb2
     return prog
 
 
