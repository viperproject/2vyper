--- conflicted
+++ resolved
@@ -738,15 +738,6 @@
         """
         assert adt.all_subclasses[0] == adt
         for cons in adt.all_subclasses[1:]:
-<<<<<<< HEAD
-            arguments = self._get_adt_cons_param_decl(cons, adt.name, adt_type, pos, info)
-            yield self.viper.DomainFunc(adt_prefix + cons.name, arguments,
-                                        adt_type, False, pos, info, adt_name)
-
-    def _create_adt_func_deconstructors(self, adt: PythonClass, adt_prefix: str,
-                                        adt_name: str, adt_type: DomainType,
-                                        pos: Position, info: Info) -> List[DomainFunc]:
-=======
             arguments = self._get_adt_cons_params_decl(cons, adt.name, adt_type, pos,
                                                        info, ctx)
             yield self.viper.DomainFunc(adt.fresh(adt.adt_prefix + cons.name),
@@ -756,7 +747,6 @@
     def _create_adt_func_deconstructors(self, adt: PythonClass, adt_type: DomainType,
                                         pos: Position, info: Info,
                                         ctx: Context) -> List[DomainFunc]:
->>>>>>> 9b618cb2
         """
         Create domain functions representing deconstructors of the ADT.
         """
@@ -1080,13 +1070,8 @@
 
             ## Create deconstructors
             domain_funcs.extend(self._create_adt_func_deconstructors(adt,
-<<<<<<< HEAD
-                                adt_prefix, adt_name, adt_type, pos, info))
-
-=======
                                 adt_type, pos, info, ctx))
             
->>>>>>> 9b618cb2
             ## Constructor types
             domain_funcs.extend(self._create_adt_func_constructor_types(adt,
                                 adt_type, pos, info))
