"""
This Source Code Form is subject to the terms of the Mozilla Public
License, v. 2.0. If a copy of the MPL was not distributed with this
file, You can obtain one at http://mozilla.org/MPL/2.0/.
"""

import ast

from collections import OrderedDict
from nagini_translation.lib.constants import (
    ARBITRARY_BOOL_FUNC,
    ASSERTING_FUNC,
    CHECK_DEFINED_FUNC,
    COMBINE_NAME_FUNC,
    ERROR_NAME,
    FUNCTION_DOMAIN_NAME,
    GET_ARG_FUNC,
    GET_METHOD_FUNC,
    GET_OLD_FUNC,
    GLOBAL_CHECK_DEFINED_FUNC,
    GLOBAL_VAR_FIELD,
    IS_DEFINED_FUNC,
    JOINABLE_FUNC,
    MAY_SET_PRED,
    METHOD_ID_DOMAIN,
    PRIMITIVES,
    RESULT_NAME,
    STRING_TYPE,
    THREAD_DOMAIN,
    THREAD_POST_PRED,
    THREAD_START_PRED,
)
from nagini_translation.lib.program_nodes import (
    MethodType,
    PythonClass,
    PythonField,
    PythonMethod,
    PythonModule,
    PythonNode,
    PythonVar,
)
from nagini_translation.lib.typedefs import (
    Domain,
    Expr,
    Field,
    Function,
    Method,
    Predicate,
    Program,
    Stmt,
)
from nagini_translation.lib.util import (
    InvalidProgramException,
)
from nagini_translation.translators.abstract import Context
from nagini_translation.translators.common import CommonTranslator
from typing import List, Set, Tuple


class ProgramTranslator(CommonTranslator):
    def __init__(self, config: 'TranslatorConfig', jvm: 'JVM', source_file: str,
                 type_info: 'TypeInfo', viper_ast: 'ViperAST') -> None:
        super().__init__(config, jvm, source_file, type_info, viper_ast)
        self.required_names = {}

    def translate_field(self, field: PythonField,
                        ctx: Context) -> 'silver.ast.Field':
        return self.viper.Field(field.sil_name,
                                self.translate_type(field.type, ctx),
                                self.to_position(field.node, ctx),
                                self.no_info(ctx))

    def _translate_fields(self, cls: PythonClass,
                          ctx: Context) -> Tuple[List['silver.ast.Field'],
                                                 List['silver.ast.Function'],
                                                 List['silver.ast.Method']]:
        """
        Translates fields and properties to Viper. Normal fields get translated to
        Viper fields, properties to functions and property setters to methods.
        """
        fields = []
        functions = []
        methods = []
        for field in cls.fields.values():
            if isinstance(field, PythonField) and field.inherited is None:
                sil_field = self.translate_field(field, ctx)
                field.sil_field = sil_field
                fields.append(sil_field)
            elif isinstance(field, PythonMethod):
                # This is a property
                if field.overrides:
                    raise InvalidProgramException(field.node, 'invalid.override')
                getter = self.translate_function(field, ctx)
                functions.append(getter)
                if field.setter:
                    setter = self.translate_method(field.setter, ctx)
                    methods.append(setter)

        return fields, functions, methods

    def create_static_field_function(self, root: PythonVar,
                                     classes: List[PythonClass],
                                     ctx: Context) -> 'silver.ast.Function':
        """
        Creates a function which represents a static field. The function takes
        a parameter which represents the class on which it is called, and has
        postconditions defining its return value based on this parameter.

        'root' must be the version of the field in the class that is highest in
        the inheritance hierarchy. 'classes' must be a list of classes that
        inherit or redefine it.
        """
        current_module = ctx.module
        type = self.translate_type(root.type, ctx)
        position = self.to_position(root.node, ctx)
        info = self.no_info(ctx)
        posts = []
        result = self.viper.Result(type, position, info)
        type_type = self.type_factory.type_type()
        type_decl = self.viper.LocalVarDecl('receiver', type_type, position,
                                            info)
        type_ref = self.viper.LocalVar('receiver', type_type, position, info)
        if root.type.name not in PRIMITIVES:
            posts.append(self.type_check(result, root.type, position, ctx))
        # Iterate through all classes that 'inherit' or redefine this field
        for cls in classes:
            # Get their version (might be redefined or inherited).
            field = cls.get_static_field(root.name)
            ctx.current_class = field.cls
            ctx.module = field.cls.module
            # Compute the field value
            stmt, value = self.translate_expr(field.value, ctx)
            if stmt:
                raise InvalidProgramException('purity.violated', field.node)
            field_position = self.to_position(field.node, ctx)
            # Create a postcondition of the form
            # receiver == cls ==> result == value
            has_value = self.viper.EqCmp(result, value, field_position, info)
            type_literal = self.type_factory.translate_type_literal(
                field.cls, field_position, ctx)
            exact_type = self.viper.EqCmp(type_ref, type_literal, position,
                                          info)
            posts.append(self.viper.Implies(exact_type, has_value,
                                            field_position, info))
        ctx.module = current_module
        # Create a single function that represents all
        return self.viper.Function(root.sil_name, [type_decl], type, [], posts,
                                   None, position, info)

    def create_global_var_function(self, var: PythonVar,
                                   ctx: Context) -> 'silver.ast.Function':
        """
        Creates a Viper function representing the given global variable.
        """
        type = self.translate_type(var.type, ctx)
        position = self.to_position(var.node, ctx)
        posts = []
        result = self.viper.Result(type, position, self.no_info(ctx))
        if var.is_final:
            if var.type.name not in PRIMITIVES:
                posts.append(self.type_check(result, var.type, position, ctx))
            if hasattr(var, 'value'):
                body = None
                try:
                    stmt, value = self.translate_expr(var.value, ctx)
                    if not stmt:
                        if not self.viper.is_heap_dependent(value):
                            body = value
                            posts.append(self.viper.EqCmp(result, value, position,
                                                          self.no_info(ctx)))
                except AttributeError:
                    # The translation (probably) tried to access ctx.current_function
                    pass
            else:
                body = None
        else:
            body = None
        return self.viper.Function(var.sil_name, [], type, [], posts, body,
                                   self.to_position(var.node, ctx),
                                   self.no_info(ctx))

    def create_inherit_check(self, method: PythonMethod, cls: PythonClass,
                             ctx: Context) -> 'silver.ast.Callable':
        """
        Creates a Viper function/method with the contract of the overridden
        function which calls the overriding function, to check behavioural
        subtyping.
        """
        old_function = ctx.current_function
        ctx.current_function = method
        pos = self.viper.to_position(cls.node, ctx.position)
        ctx.position.append(('inheritance', pos))
        self.info = self.viper.SimpleInfo(['behavioural.subtyping'])

        args = []
        params = []

        for arg_name, arg in method.args.items():
            args.append(arg)
            params.append(arg.decl)

        self.bind_type_vars(method, ctx)

        results = []
        locals_before = set(method.locals.values())
        if method.type:
            results.append(method.result.decl)

        error_var = PythonVar(ERROR_NAME, None,
                              ctx.module.global_module.classes['Exception'])
        error_var.process(ERROR_NAME, self.translator)
        optional_error_var = error_var if method.declared_exceptions else None

        if method.declared_exceptions:
            results.append(error_var.decl)

        mname = ctx.module.get_fresh_name(cls.name + '_' + method.name +
                                          '_inherit_check')
        pres, posts = self.extract_contract(method, ERROR_NAME,
                                            False, ctx)
        if method.method_type == MethodType.normal:
            not_null = self.viper.NeCmp(next(iter(method.args.values())).ref(),
                                        self.viper.NullLit(self.no_position(ctx),
                                                           self.no_info(ctx)),
                                        self.no_position(ctx), self.no_info(ctx))
            new_type = self.type_factory.type_check(
                next(iter(method.args.values())).ref(), cls, pos, ctx,
                concrete=True)
            pres = [not_null, new_type] + pres

        stmts, end_lbl = self.inline_method(method, args, method.result,
                                            error_var, ctx)
        goto_end = self.viper.Goto(end_lbl.name(), self.no_position(ctx),
                                   self.no_info(ctx))
        stmts.append(goto_end)
        stmts += self.add_handlers_for_inlines(ctx)

        stmts.append(end_lbl)
        locals_after = set(method.locals.values())
        locals_diff = locals_after.symmetric_difference(locals_before)
        locals = [var.decl for var in locals_diff]
        result = self.create_method_node(
            ctx, mname, params, results, pres, posts, locals, stmts,
            self.no_position(ctx), self.no_info(ctx),
            method=method, overriding_check=True)

        ctx.current_function = old_function

        ctx.position.pop()
        self.info = None
        return result

    def create_override_check(self, method: PythonMethod,
                              ctx: Context) -> 'silver.ast.Callable':
        """
        Creates a Viper function/method with the contract of the overridden
        function which calls the overriding function, to check behavioural
        subtyping.
        """
        assert not method.pure
        old_function = ctx.current_function
        ctx.current_function = method.overrides
        pos = self.viper.to_position(method.node, ctx.position)
        ctx.position.append(('override', pos))
        self.info = self.viper.SimpleInfo(['behavioural.subtyping'])
        self._check_override_validity(method, ctx)

        params = []
        args = []

        for arg in method.overrides.args:
            params.append(method.overrides.args[arg].decl)
            args.append(method.overrides.args[arg].ref())

        self.bind_type_vars(method.overrides, ctx)

        mname = ctx.module.get_fresh_name(method.sil_name + '_override_check')
        pres, posts = self.extract_contract(method.overrides, '_err',
                                            False, ctx)
        self_arg = None
        has_subtype = None
        if method.cls and method.method_type == MethodType.normal:
            self_arg = method.overrides.args[next(iter(method.overrides.args))]
            not_null = self.viper.NeCmp(next(iter(method.overrides.args.values())).ref(),
                                        self.viper.NullLit(
                                            self.no_position(ctx),
                                            self.no_info(ctx)),
                                        self.no_position(ctx),
                                        self.no_info(ctx))
            pres = [not_null] + pres
            has_subtype = self.var_type_check(self_arg.sil_name, method.cls,
                                              pos,
                                              ctx, inhale_exhale=False)
        elif method.method_type == MethodType.class_method:
            cls_arg = next(iter(method.overrides.args.values())).ref()
            has_subtype = self.type_factory.subtype_check(cls_arg, method.cls,
                                                          pos, ctx)
        if method.name == '__init__':
            fields = method.cls.all_fields
            pres.extend([self.get_may_set_predicate(self_arg.ref(), f, ctx)
                         for f in fields])

        called_name = method.sil_name
        ctx.position.pop()
        results, targets, body = self._create_override_check_body_impure(
            method, has_subtype, called_name, args, ctx)
        result = self.create_method_node(
            ctx, mname, params, results, pres, posts, [], body,
            self.no_position(ctx), self.no_info(ctx),
            method=method.overrides, overriding_check=True)

        ctx.current_function = old_function
        self.info = None
        return result

    def _create_override_check_body_impure(self, method: PythonMethod,
            has_subtype: Expr, calledname: str,
            args: List[Expr], ctx: Context) -> Tuple[List['ast.LocalVarDecl'],
                                                     List['ast.LocalVar'],
                                                     List[Stmt]]:
        results = []
        targets = []
        if method.type:
            type = self.translate_type(method.type, ctx)
            result_var_decl = self.viper.LocalVarDecl(RESULT_NAME, type,
                self.to_position(method.node, ctx), self.no_info(ctx))
            result_var_ref = self.viper.LocalVar(RESULT_NAME, type,
                self.to_position(method.node, ctx), self.no_info(ctx))
            results.append(result_var_decl)
            targets.append(result_var_ref)
        error_var_decl = self.viper.LocalVarDecl(ERROR_NAME, self.viper.Ref,
                                                 self.no_position(ctx),
                                                 self.no_info(ctx))
        error_var_ref = self.viper.LocalVar(ERROR_NAME, self.viper.Ref,
                                            self.no_position(ctx),
                                            self.no_info(ctx))
        if method.overrides.declared_exceptions:
            results.append(error_var_decl)
        if method.declared_exceptions:
            targets.append(error_var_ref)

        # Check that arg names match and default args are equal
        default_checks = []
        for (name1, arg1), (name2, arg2) in zip(method.args.items(),
                                                method.overrides.args.items()):
            error_string = ('"default value matches overridden method '
                            'for argument {0}"').format(name1)
            assert_pos = self.to_position(arg1.node, ctx, error_string)
            if name1 != name2:
                raise InvalidProgramException(arg1.node, 'invalid.override')
            if arg1.default or arg2.default:
                if not (arg1.default and arg2.default):
                    raise InvalidProgramException(arg1.node, 'invalid.override')
                val1 = arg1.default_expr
                val2 = arg2.default_expr
                eq = self.viper.EqCmp(val1, val2, assert_pos,
                                      self.no_info(ctx))
                assertion = self.viper.Assert(eq, assert_pos,
                                              self.no_info(ctx))
                default_checks.append(assertion)
        ctx.position.append(('overridden method',
                             self.viper.to_position(method.overrides.node,
                                                    ctx.position)))
        call = self.create_method_call_node(
            ctx, calledname, args, targets,
            self.to_position(method.node, ctx), self.no_info(ctx),
            target_method=method)
        ctx.position.pop()
        if has_subtype:
            subtype_assume = self.viper.Inhale(has_subtype,
                                               self.no_position(ctx),
                                               self.no_info(ctx))
            body = default_checks + [subtype_assume] + call
        else:
            body = default_checks + call
        return results, targets, body

    def _check_override_validity(self, method: PythonMethod,
                                 ctx: Context) -> None:
        """
        Checks if the given method overrides its equivalent in a superclass
        in a valid way, otherwise raises an InvalidProgramException.
        """
        if len(method.args) != len(method.overrides.args):
            raise InvalidProgramException(method.node, 'invalid.override')
        for exc_class in method.declared_exceptions:
            allowed = False
            for superexc in method.overrides.declared_exceptions:
                if exc_class.issubtype(superexc):
                    allowed = True
                    break
            if not allowed:
                raise InvalidProgramException(method.node, 'invalid.override')
                # TODO check if exceptional postconditions imply super postconds
        if method.pure:
            if not method.overrides.pure:
                raise InvalidProgramException(method.node, 'invalid.override')
        else:
            if method.overrides.pure:
                raise InvalidProgramException(method.node, 'invalid.override')

    def translate_default_args(self, method: PythonMethod,
                               ctx: Context) -> None:
        definition_deps = method.definition_deps
        if method.cls:
            definition_deps = method.cls.definition_deps
        for arg in method.args.values():
            if (arg.node and arg.node.annotation and
                    not isinstance(arg.node.annotation, (ast.Str, ast.NameConstant))):
                type = self.get_target(arg.node.annotation, ctx)
                if type and not type.python_class.interface:
                    definition_deps.add((arg.node.annotation, type.python_class,
                                         method.module))
            if arg.default:
                stmt, expr = self.translate_expr(arg.default, ctx)
                if not stmt and expr:
                    arg.default_expr = expr
        if (method.node and method.node.returns and
                not isinstance(method.node.returns, (ast.Str, ast.NameConstant))):
            type = self.get_target(method.node.returns, ctx)
            if type and not type.python_class.interface:
                definition_deps.add((method.node.returns, type.python_class,
                                     method.module))


    def _create_predefined_fields(self,
                                  ctx: Context) -> List[Field]:
        """
        Creates and returns fields needed for encoding various language
        features, e.g. collections, measures and iterators.
        """
        fields = []
        fields.append(self.viper.Field(GLOBAL_VAR_FIELD, self.viper.Ref,
                                       self.no_position(ctx),
                                       self.no_info(ctx)))
        fields.append(self.viper.Field('__container', self.viper.Ref,
                                       self.no_position(ctx),
                                       self.no_info(ctx)))
        fields.append(self.viper.Field('__iter_index', self.viper.Int,
                                       self.no_position(ctx),
                                       self.no_info(ctx)))
        fields.append(self.viper.Field('__previous', self.viper.Ref,
                                       self.no_position(ctx),
                                       self.no_info(ctx)))
        fields.append(self.viper.Field('list_acc',
                                       self.viper.SeqType(self.viper.Ref),
                                       self.no_position(ctx),
                                       self.no_info(ctx)))
        fields.append(self.viper.Field('set_acc',
                                       self.viper.SetType(self.viper.Ref),
                                       self.no_position(ctx),
                                       self.no_info(ctx)))
        fields.append(self.viper.Field('dict_acc',
                                       self.viper.SetType(self.viper.Ref),
                                       self.no_position(ctx),
                                       self.no_info(ctx)))
        fields.append(self.viper.Field('Measure$acc',
                                       self.viper.SeqType(self.viper.Ref),
                                       self.no_position(ctx),
                                       self.no_info(ctx)))
        return fields

    def _add_all_used_names(self, initial: Set[str]) -> None:
        """
        Calculates the names of all methods and functions used by the program,
        based on the names reported to be used by the viper_ast module, and adds
        them to the given set.
        """
        used_names = initial
        to_add = list(self.viper.used_names)
        index = 0
        while index < len(to_add):
            current = to_add[index]
            if current not in used_names:
                used_names.add(current)
                if current in self.required_names:
                    to_add.extend(self.required_names[current])
            index = index + 1

    def _convert_silver_elements(
            self, sil_progs: Program, all_used: List[str],
            ctx: Context) -> Tuple[List[Domain],
                                   List[Predicate],
                                   List[Function],
                                   List[Method]]:
        """
        Extracts domains, functions, predicates and methods from the given list
        of Silver programs, applies the necessary conversions (e.g. related to
        obligations) to them, and returns them in separate lists.
        """
        domains = []
        functions = []
        predicates = []
        methods = []

        if all_used:
            used_names = set(all_used)
            self.viper.used_names = set()
        else:
            used_names = set()
            self._add_all_used_names(used_names)

        # Reset used names set, we only need the additional ones used by the
        # upcoming method transformation.
        self.viper.used_names = set()
        for method in self.viper.to_list(sil_progs.methods()):
            if method.name() in used_names:
                body = self.viper.from_option(method.body())
                converted_method = self.create_method_node(
                    ctx=ctx,
                    name=method.name(),
                    args=self.viper.to_list(method.formalArgs()),
                    returns=self.viper.to_list(method.formalReturns()),
                    pres=self.viper.to_list(method.pres()),
                    posts=self.viper.to_list(method.posts()),
                    locals=[],
                    body=body,
                    position=method.pos(),
                    info=method.info(),
                )
                methods.append(converted_method)

        # Some obligation-related functions may only be used by the code added
        # by the method conversion we just performed, so we have to add
        # the names which have been used in the meantime. This works assuming
        # that the converted code does not introduce additional method
        # requirements (which should never be the case).
        self._add_all_used_names(used_names)

        domains += [
            domain for domain in self.viper.to_list(sil_progs.domains())
            if domain.name() != 'PyType']

        functions += [
            function
            for function in self.viper.to_list(sil_progs.functions())
            if function.name() in used_names]
        predicates += self.viper.to_list(sil_progs.predicates())

        return domains, predicates, functions, methods

    def track_dependencies(self, selected_names: List[str], selected: Set[str],
                           node: PythonNode, ctx: Context) -> None:
        """
        If specific parts of the program have been selected to be verified,
        marks that the given PythonNode is about to be translated, s.t. it can
        be tracked which other elements are referenced by the translation of
        this node. Also checks if the given element is among those selected
        to be verified, and adds its Silver name to the list of selected Silver
        names later used when computing which parts of the program to give to
        Viper.
        """
        if not selected:
            return
        if node.sil_name in self.viper.used_names_sets:
            used_names = self.viper.used_names_sets[node.sil_name]
        else:
            used_names = set()
        self.viper.used_names = used_names
        self.viper.used_names_sets[node.sil_name] = used_names
        if selected_names is None:
            return
        if (node.name in selected or
                (hasattr(node, 'cls') and node.cls and
                 node.cls.name + '.' + node.name in selected)):
            selected_names.append(node.sil_name)

    def create_functions_domain(self, constants: List, ctx: Context):
        return self.viper.Domain(FUNCTION_DOMAIN_NAME, constants, [], [],
                                 self.no_position(ctx), self.no_info(ctx))

    def translate_function_constant(self, func: PythonMethod, ctx: Context):
        func_type = self.viper.function_domain_type()
        return self.viper.DomainFunc(func.func_constant, [], func_type, True,
                                     self.to_position(func.node, ctx), self.no_info(ctx),
                                     FUNCTION_DOMAIN_NAME)

    def create_joinable_function(self, ctx: Context) -> Function:
        thread_arg_decl = self.viper.LocalVarDecl('t', self.viper.Ref,
                                                  self.no_position(ctx),
                                                  self.no_info(ctx))
        return self.viper.Function(JOINABLE_FUNC, [thread_arg_decl], self.viper.Bool,
                                   [], [], None, self.no_position(ctx), self.no_info(ctx))

    def create_thread_predicates(self, ctx: Context) -> Function:
        thread_arg_decl = self.viper.LocalVarDecl('t', self.viper.Ref,
                                                  self.no_position(ctx),
                                                  self.no_info(ctx))
        post_pred =  self.viper.Predicate(THREAD_POST_PRED, [thread_arg_decl], None,
                                          self.no_position(ctx), self.no_info(ctx))
        start_pred = self.viper.Predicate(THREAD_START_PRED, [thread_arg_decl], None,
                                          self.no_position(ctx), self.no_info(ctx))
        return [start_pred, post_pred]

    def create_method_id_domain(self, constants: List['silver.ast.DomainFunc'],
                                ctx: Context) -> 'silver.ast.Domain':
        return self.viper.Domain(METHOD_ID_DOMAIN, constants, [], [],
                                 self.no_position(ctx), self.no_info(ctx))

    def translate_method_id_to_constant(self, method, ctx) -> 'silver.ast.DomainFunc':
        func_type = self.viper.DomainType(METHOD_ID_DOMAIN, {}, [])
        return self.viper.DomainFunc(method.threading_id,[],func_type, True,
                                     self.to_position(method.node,ctx), self.no_info(ctx),
                                     METHOD_ID_DOMAIN)

    def create_thread_domain(self, ctx: Context) -> 'silver.ast.Domain':
        pos, info = self.no_position(ctx), self.no_info(ctx)
        method_id_type = self.viper.DomainType(METHOD_ID_DOMAIN, {}, [])
        thread_param = self.viper.LocalVarDecl('t', self.viper.Ref, pos, info)
        index_param = self.viper.LocalVarDecl('i', self.viper.Int, pos, info)
        get_method = self.viper.DomainFunc(GET_METHOD_FUNC, [thread_param],
                                           method_id_type, False, pos, info,
                                           THREAD_DOMAIN)
        get_arg = self.viper.DomainFunc(GET_ARG_FUNC, [thread_param, index_param],
                                        self.viper.Ref, False, pos, info, THREAD_DOMAIN)
        get_old = self.viper.DomainFunc(GET_OLD_FUNC, [thread_param, index_param],
                                       self.viper.Ref, False, pos, info, THREAD_DOMAIN)
        domain = self.viper.Domain(THREAD_DOMAIN, [get_method, get_arg, get_old], [], [],
                                   pos, info)
        return domain

    def create_definedness_functions(self, ctx: Context) -> List['silver.ast.Function']:
        pos = self.no_position(ctx)
        info = self.no_info(ctx)
        id_param_decl = self.viper.LocalVarDecl('id', self.viper.Int, pos, info)
        id_param = self.viper.LocalVar('id', self.viper.Int, pos, info)
        is_defined_func = self.viper.Function(IS_DEFINED_FUNC, [id_param_decl],
                                              self.viper.Bool, [], [], None, pos, info)
        var_param_decl = self.viper.LocalVarDecl('val', self.viper.Ref, pos, info)
        var_param = self.viper.LocalVar('val', self.viper.Ref, pos, info)
        is_defined_pre = self.viper.FuncApp(IS_DEFINED_FUNC, [id_param], pos, info,
                                            self.viper.Bool, [id_param_decl])
        check_defined_func = self.viper.Function(CHECK_DEFINED_FUNC,
                                                 [var_param_decl, id_param_decl],
                                                 self.viper.Ref, [is_defined_pre], [],
                                                 var_param, pos, info)
        return [is_defined_func, check_defined_func]

    def create_asserting_function(self,
                                            ctx: Context) -> List['silver.ast.Function']:
        pos = self.no_position(ctx)
        info = self.no_info(ctx)
        var_param_decl = self.viper.LocalVarDecl('val', self.viper.Ref, pos, info)
        var_param = self.viper.LocalVar('val', self.viper.Ref, pos, info)
        assertion_param_decl = self.viper.LocalVarDecl('ass', self.viper.Bool, pos, info)
        assertion_param = self.viper.LocalVar('ass', self.viper.Bool, pos, info)
        asserting_func = self.viper.Function(ASSERTING_FUNC,
                                             [var_param_decl, assertion_param_decl],
                                             self.viper.Ref, [assertion_param], [],
                                             var_param, pos, info)
        return [asserting_func]

    def create_arbitrary_bool_func(self, ctx: Context) -> 'silver.ast.Function':
        pos = self.no_position(ctx)
        info = self.no_info(ctx)
        i_param_decl = self.viper.LocalVarDecl('i', self.viper.Int, pos, info)
        return self.viper.Function(ARBITRARY_BOOL_FUNC, [i_param_decl],
                                   self.viper.Bool, [], [], None, pos, info)

    def create_may_set_predicate(self, ctx: Context) -> 'silver.ast.Predicate':
        pos = self.no_position(ctx)
        info = self.no_info(ctx)
        receiver_param_decl = self.viper.LocalVarDecl('rec', self.viper.Ref, pos, info)
        id_param_decl = self.viper.LocalVarDecl('id', self.viper.Int, pos, info)
        may_set_pred = self.viper.Predicate(MAY_SET_PRED,
                                            [receiver_param_decl, id_param_decl], None,
                                            pos, info)
        return may_set_pred

<<<<<<< HEAD
    def create_adts_domains_and_functions(self, adts: List[PythonClass],
                           ctx: Context) -> List['silver.ast.domain']:
        """
        Translate Algebraic Data Types defined in Python, with classes (sum)
        and a NamedTuple (product), to a domain in Viper. Further documentation
        on ADT syntax can be found in ADT.py.
        """

        def get_cons_args_decl(cons, adt_name, adt_type, pos, info):
            arguments = []
            for arg_name, arg_type in cons.fields.items():
                if arg_type.type.name == adt_name:
                    argument_type = adt_type
                else:
                    argument_type = self.viper.Ref
                argument = self.viper.LocalVarDecl(arg_name, argument_type, pos, info)
                arguments.append(argument)
            return arguments

        def get_cons_args(cons, adt_name, adt_type, pos, info):
            arguments = []
            for arg_name, arg_type in cons.fields.items():
                if arg_type.type.name == adt_name:
                    argument_type = adt_type
                else:
                    argument_type = self.viper.Ref
                argument = self.viper.LocalVar(arg_name, argument_type, pos, info)
                arguments.append(argument)
            return arguments

        def conjoin(eqs, pos, info):
            if len(eqs) == 1:
                return eqs[0]
            else:
                return self.viper.And(eqs[0], conjoin(eqs[1:], pos, info), pos, info)
        
        def disjoin(eqs, pos, info):
            if len(eqs) == 1:
                return eqs[0]
            else:
                return self.viper.Or(eqs[0], disjoin(eqs[1:], pos, info), pos, info)

        pos = self.no_position(ctx) # TODO: put the right positions (several places)
        info = self.no_info(ctx)
        domains = []
        functions = []

        for adt in adts:
            assert adt.is_adt and adt.is_defining_adt
            assert len(adt.all_subclasses) > 1

            # Create domain functions
            domain_funcs = []
            adt_name = adt.name + '_ADT'
            adt_type = self.viper.DomainType(adt_name, {}, [])

            ## Create constructors
            assert adt.all_subclasses[0] == adt
            for cons in adt.all_subclasses[1:]:
                arguments = get_cons_args_decl(cons, adt.name, adt_type, pos, info)
                function = self.viper.DomainFunc(cons.name + '_ADT', arguments, adt_type, False, pos, info, adt_name)
                domain_funcs.append(function)

            ## Create deconstructors
            adt_obj_decl = self.viper.LocalVarDecl('obj', adt_type, pos, info)
            for cons in adt.all_subclasses[1:]:
                for arg_name, arg_type in cons.fields.items():
                    if arg_type.type.name == adt.name:
                        function_type = adt_type
                    else:
                        function_type = self.viper.Ref
                    function = self.viper.DomainFunc(cons.name + '_' + arg_name, [adt_obj_decl], function_type, False, pos, info, adt_name)
                    domain_funcs.append(function)
            
            ## Constructor types
            ### Given the ADT, return the constructor used to create it
            function = self.viper.DomainFunc('Cons_type', [adt_obj_decl], self.viper.Int, False, pos, info, adt_name)
            domain_funcs.append(function)

            ### Create a constant for each constructor
            for cons in adt.all_subclasses[1:]:
                function = self.viper.DomainFunc(cons.name + '_type', [], self.viper.Int, True, pos, info, adt_name)
                domain_funcs.append(function)

            ### Create a boolean function for each type
            for cons in adt.all_subclasses[1:]:
                function = self.viper.DomainFunc('is_' + cons.name, [adt_obj_decl], self.viper.Bool, False, pos, info, adt_name)
                domain_funcs.append(function)
            
            # Create domain axioms
            axioms = []

            ## Destructors over constructors
            for cons in adt.all_subclasses[1:]:
                args = get_cons_args(cons, adt.name, adt_type, pos, info)
                args_decl = get_cons_args_decl(cons, adt.name, adt_type, pos, info)
                if len(args) > 0:
                    cons_call = self.viper.DomainFuncApp(cons.name + '_ADT', args, adt_type, pos, info, adt_name)
                    trigger = self.viper.Trigger([cons_call], pos, info)
                    eqs = []
                    for (arg_name, _), arg in zip(cons.fields.items(), args):
                        decons_call = self.viper.DomainFuncApp(cons.name + '_' + arg_name, [cons_call], arg.typ(), pos, info, adt_name)
                        eq = self.viper.EqCmp(decons_call, arg, pos, info)
                        eqs.append(eq)
                    body = conjoin(eqs, pos, info)
                    forall = self.viper.Forall(args_decl, [trigger], body, pos, info)
                    axiom = self.viper.DomainAxiom('Decons_over_cons_' + cons.name, forall, pos, info, adt_name)
                    axioms.append(axiom)

            ## Constructors over destructors
            adt_obj_use = self.viper.LocalVar('obj', adt_type, pos, info)
            for cons in adt.all_subclasses[1:]:
                if len(cons.fields.items()) > 0:
                    args = get_cons_args(cons, adt.name, adt_type, pos, info)
                    triggers, decons_calls = [], []
                    is_cons_call = self.viper.DomainFuncApp('is_' + cons.name, [adt_obj_use], self.viper.Bool, pos, info, adt_name)
                    for (arg_name, _), arg in zip(cons.fields.items(), args):
                        decons_call = self.viper.DomainFuncApp(cons.name + '_' + arg_name, [adt_obj_use], arg.typ(), pos, info, adt_name)
                        decons_calls.append(decons_call)
                        triggers.append(self.viper.Trigger([decons_call], pos, info))
                    cons_call = self.viper.DomainFuncApp(cons.name + '_ADT', decons_calls, adt_type, pos, info, adt_name)
                    eq = self.viper.EqCmp(adt_obj_use, cons_call, pos, info)
                    body = self.viper.Implies(is_cons_call, eq, pos, info)
                    forall = self.viper.Forall([adt_obj_decl], triggers, body, pos, info)
                    axiom = self.viper.DomainAxiom('Cons_' + cons.name + '_over_decons', forall, pos, info, adt_name)
                    axioms.append(axiom)

            ## Associate constructor type function with constructor constant
            for cons in adt.all_subclasses[1:]:
                args = get_cons_args(cons, adt.name, adt_type, pos, info)
                cons_call = self.viper.DomainFuncApp(cons.name + '_ADT', args, adt_type, pos, info, adt_name)
                cons_type_call = self.viper.DomainFuncApp('Cons_type', [cons_call], self.viper.Int, pos, info, adt_name)
                cons_const_call = self.viper.DomainFuncApp(cons.name + '_type', [], self.viper.Int, pos, info, adt_name)
                eq = self.viper.EqCmp(cons_type_call, cons_const_call, pos, info)
                if len(cons.fields.items()) == 0:
                    forall = eq
                else:
                    args_decl = get_cons_args_decl(cons, adt.name, adt_type, pos, info)
                    forall = self.viper.Forall(args_decl, [], eq, pos, info)
                axiom = self.viper.DomainAxiom('Associate_cons_type_function_with_' + cons.name + '_constant', forall, pos, info, adt_name)
                axioms.append(axiom)

            ## Constrain constructor type function to constructor constants
            eqs = []
            for cons in adt.all_subclasses[1:]:
                cons_type_call = self.viper.DomainFuncApp('Cons_type', [adt_obj_use], self.viper.Int, pos, info, adt_name)
                cons_const_call = self.viper.DomainFuncApp(cons.name + '_type', [], self.viper.Int, pos, info, adt_name)
                eqs.append(self.viper.EqCmp(cons_type_call, cons_const_call, pos, info))
            body = disjoin(eqs, pos, info)
            forall = self.viper.Forall([adt_obj_decl], [], body, pos, info)
            axiom = self.viper.DomainAxiom('Constrain_cons_type_function_cons_constants', forall, pos, info, adt_name)
            axioms.append(axiom)

            ## Associate constructor type function with is constructor boolean function
            for cons in adt.all_subclasses[1:]:
                cons_type_call = self.viper.DomainFuncApp('Cons_type', [adt_obj_use], self.viper.Int, pos, info, adt_name)
                cons_const_call = self.viper.DomainFuncApp(cons.name + '_type', [], self.viper.Int, pos, info, adt_name)
                type_id_eq = self.viper.EqCmp(cons_type_call, cons_const_call, pos, info)
                is_cons_call = self.viper.DomainFuncApp('is_' + cons.name, [adt_obj_use], self.viper.Bool, pos, info, adt_name)
                eqv = self.viper.EqCmp(type_id_eq, is_cons_call, pos, info)
                forall = self.viper.Forall([adt_obj_decl], [], eqv, pos, info)
                axiom = self.viper.DomainAxiom('Associate_cons_type_function_with_is_' + cons.name + '_bool_function', forall, pos, info, adt_name)
                axioms.append(axiom)

            # Create domain
            domains.append(self.viper.Domain(adt_name, domain_funcs, axioms, [], pos, info))

            # Create ADT boxing and unboxing functions
            ## Create box function
            postconds = []
            result = self.viper.Result(self.viper.Ref, pos, info)
            postconds.append(self.type_factory.type_check(result, adt, pos, ctx))
            unbox_func = self.viper.FuncApp('unbox_' + adt_name, [result], pos, info, adt_type)
            postconds.append(self.viper.EqCmp(unbox_func, adt_obj_use, pos, info))
            function = self.viper.Function('box_' + adt_name, [adt_obj_decl], self.viper.Ref, [], postconds, None, pos, info)
            functions.append(function)

            ## Create unbox function
            preconds = []
            postconds = []
            adt_ref_use = self.viper.LocalVar('ref', self.viper.Ref, pos, info)
            preconds.append(self.type_factory.type_check(adt_ref_use, adt, pos, ctx))
            result = self.viper.Result(adt_type, pos, info)
            box_func = self.viper.FuncApp('box_' + adt_name, [result], pos, info, self.viper.Ref)
            postconds.append(self.viper.EqCmp(box_func, adt_ref_use, pos, info))
            adt_ref_decl = self.viper.LocalVarDecl('ref', self.viper.Ref, pos, info)
            function = self.viper.Function('unbox_' + adt_name, [adt_ref_decl], adt_type, preconds, postconds, None, pos, info)
            functions.append(function)

        return domains, functions

    def translate_program(self, modules: List[PythonModule],
                          sil_progs: Program, ctx: Context,
                          selected: Set[str] = None) -> 'silver.ast.Program':
=======
    def translate_program(self, modules: List[PythonModule], sil_progs: Program,
                          ctx: Context, selected: Set[str] = None,
                          ignore_global: bool = False) -> Program:
>>>>>>> f0430a7c
        """
        Translates the PythonModules created by the analyzer to a Viper program.
        """
        fields = self._create_predefined_fields(ctx)
        domains = []
        predicates = []
        functions = []
        methods = []

        # Predefined obligation stuff
        obl_predicates, obl_fields = self.get_obligation_preamble(ctx)
        predicates.extend(obl_predicates)
        predicates.extend(self.create_thread_predicates(ctx))
        functions.append(self.create_joinable_function(ctx))
        fields.extend(obl_fields)

        functions.extend(self.create_definedness_functions(ctx))
        functions.extend(self.create_asserting_function(ctx))
        functions.append(self.create_arbitrary_bool_func(ctx))
        predicates.append(self.create_may_set_predicate(ctx))

        type_funcs = self.type_factory.get_default_functions(ctx)
        type_axioms = self.type_factory.get_default_axioms(ctx)

        predicate_families = OrderedDict()
        static_fields = OrderedDict()
        func_constants = []

        threading_ids_constants = []
        # Silver names of the set of nodes which have been selected by the user
        # to be verified (if any).
        selected_names = []

        # List of classes that define algebraic data types
        adt_list = []

        # First iteration over all modules: translate global variables, static
        # fields, and default arguments.
        for module in modules:
            ctx.module = module
            for var in module.global_vars.values():
                if not var.module is module:
                    continue
                self.track_dependencies(selected_names, selected, var, ctx)
                functions.append(
                    self.create_global_var_function(var, ctx))
            containers = [module]
            for class_name, cls in module.classes.items():
                if class_name in PRIMITIVES or class_name != cls.name:
                    # Skip primitives or entries for type variables.
                    continue
                if cls.is_adt:
                    # Prevents fields from being generated
                    continue
                containers.append(cls)
                f_fields, f_funcs, f_methods = self._translate_fields(cls, ctx)
                fields += f_fields
                methods += f_methods
                functions += f_funcs
                ctx.current_class = cls
                for field_name in cls.all_static_fields:
                    field = cls.get_static_field(field_name)
                    current_field = field
                    while current_field.overrides:
                        current_field = current_field.overrides
                    static_fields.setdefault(current_field, []).append(cls)

            ctx.current_class = None
            # Translate default args
            for container in containers:
                for function in container.functions.values():
                    self.track_dependencies(None, selected, function, ctx)
                    self.translate_default_args(function, ctx)
                for method in container.methods.values():
                    self.track_dependencies(None, selected, method, ctx)
                    self.translate_default_args(method, ctx)
                for pred in container.predicates.values():
                    self.track_dependencies(None, selected, pred, ctx)
                    self.translate_default_args(pred, ctx)

        for root, classes in static_fields.items():
            self.track_dependencies(None, selected, root, ctx)
            functions.append(self.create_static_field_function(root, classes,
                                                               ctx))

        # Second iteration over all modules: Translate everything else.
        for module in modules:
            ctx.module = module

            for function in module.functions.values():
                if function.interface:
                    continue
                self.track_dependencies(selected_names, selected, function, ctx)
                functions.append(self.translate_function(function, ctx))
                func_constants.append(self.translate_function_constant(function, ctx))
            for method in module.methods.values():
                id_constant = self.translate_method_id_to_constant(method, ctx)
                threading_ids_constants.append(id_constant)
                if method.interface:
                    continue
                self.track_dependencies(selected_names, selected, method, ctx)
                methods.append(self.translate_method(method, ctx))
            for pred in module.predicates.values():
                self.track_dependencies(selected_names, selected, pred, ctx)
                predicates.append(self.translate_predicate(pred, ctx))
            for class_name, cls in module.classes.items():
                if class_name in PRIMITIVES or class_name != cls.name:
                    # Skip primitives and type variable entries.
                    continue
                if cls.is_adt:
                    if cls.is_defining_adt:
                        adt_list.append(cls)
                old_class = ctx.current_class
                ctx.current_class = cls
                funcs, axioms = self.type_factory.create_type(cls, ctx)
                type_funcs.extend(funcs)
                if axioms:
                    type_axioms.extend(axioms)
                for func_name in cls.functions:
                    func = cls.functions[func_name]
                    if func.interface:
                        continue
                    self.track_dependencies(selected_names, selected, func, ctx)
                    functions.append(self.translate_function(func, ctx))
                    func_constants.append(self.translate_function_constant(func, ctx))
                    if func.overrides and not (func_name in ('__str__', '__bool__') and
                                               func.overrides.cls.name == 'object'):
                        # We allow overriding certain methods, since the basic versions
                        # in object are already minimal.
                        raise InvalidProgramException(func.node,
                                                      'invalid.override')
                for method_name in cls.methods:
                    method = cls.methods[method_name]
                    threading_ids_constants.append(
                        self.translate_method_id_to_constant(method, ctx))
                    if method.interface:
                        continue
                    self.track_dependencies(selected_names, selected, method, ctx)
                    methods.append(self.translate_method(method, ctx))
                    if ((method_name != '__init__' or
                             (cls.superclass and
                              cls.superclass.python_class.has_classmethod)) and
                            method.overrides):
                        methods.append(self.create_override_check(method, ctx))
                for method_name in cls.static_methods:
                    method = cls.static_methods[method_name]
                    threading_ids_constants.append(
                        self.translate_method_id_to_constant(method, ctx))
                    self.track_dependencies(selected_names, selected, method, ctx)
                    methods.append(self.translate_method(method, ctx))
                    if method.overrides:
                        methods.append(self.create_override_check(method, ctx))
                for method_name in cls.all_methods:
                    method = cls.get_method(method_name)
                    if (method.cls and method.cls != cls and
                            method_name != '__init__' and
                            method.method_type == MethodType.normal and
                            not method.interface and
                            not method.contract_only):
                        # Inherited
                        methods.append(self.create_inherit_check(method, cls,
                                                                 ctx))
                for pred_name in cls.predicates:
                    pred = cls.predicates[pred_name]
                    cpred = pred
                    while cpred.overrides:
                        cpred = cpred.overrides
                    if cpred in predicate_families:
                        predicate_families[cpred].append(pred)
                    else:
                        predicate_families[cpred] = [pred]
                ctx.current_class = old_class

        if not ignore_global:
            main_py_method, main_method = self.translate_main_method(modules, ctx)
            methods.append(main_method)
            self.track_dependencies(selected_names, selected, main_py_method, ctx)

        # IO operations are translated last because we need to know which functions are
        # used with Eval.
        for module in modules:
            for operation in module.io_operations.values():
                self.track_dependencies(selected_names, selected, operation, ctx)
                predicate, getters, checkers = self.translate_io_operation(
                    operation,
                    ctx)
                predicates.append(predicate)
                functions.extend(getters)
                methods.extend(checkers)

        for root in predicate_families:
            self.track_dependencies(selected_names, selected, root, ctx)
            pf = self.translate_predicate_family(root, predicate_families[root],
                                                 ctx)
            predicates.append(pf)

        all_used_names = None
        if selected:
            # Compute all dependencies of directly selected methods/...
            all_used_names = list(selected_names)
            i = 0
            while i < len(all_used_names):
                name = all_used_names[i]
                to_add = set()
                if name in self.viper.used_names_sets:
                    to_add = self.viper.used_names_sets[name]
                if name in self.required_names:
                    to_add = self.required_names[name]
                for add in to_add:
                    if not add in all_used_names:
                        all_used_names.append(add)
                i += 1

            # Filter out anything the selected part does not depend on.
            predicates = [p for p in predicates if p.name() in all_used_names]
            functions = [f for f in functions if f.name() in all_used_names]
            methods = [m for m in methods if m.name() in all_used_names]

        domains.append(self.type_factory.create_type_domain(type_funcs,
                                                            type_axioms, ctx))
        domains.append(self.create_thread_domain(ctx))
        domains.append(self.create_functions_domain(func_constants, ctx))
        domains.append(self.create_method_id_domain(threading_ids_constants, ctx))
        adts_domains, adts_functions = self.create_adts_domains_and_functions(adt_list, ctx)
        domains.extend(adts_domains)
        functions.extend(adts_functions)

        converted_sil_progs = self._convert_silver_elements(sil_progs,
                                                            all_used_names, ctx)
        s_domains, s_predicates, s_functions, s_methods = converted_sil_progs
        domains += s_domains
        predicates += s_predicates
        functions += s_functions
        methods += s_methods

        prog = self.viper.Program(domains, fields, functions, predicates,
                                  methods, self.no_position(ctx),
                                  self.no_info(ctx))
        return prog<|MERGE_RESOLUTION|>--- conflicted
+++ resolved
@@ -667,7 +667,6 @@
                                             pos, info)
         return may_set_pred
 
-<<<<<<< HEAD
     def create_adts_domains_and_functions(self, adts: List[PythonClass],
                            ctx: Context) -> List['silver.ast.domain']:
         """
@@ -859,14 +858,9 @@
 
         return domains, functions
 
-    def translate_program(self, modules: List[PythonModule],
-                          sil_progs: Program, ctx: Context,
-                          selected: Set[str] = None) -> 'silver.ast.Program':
-=======
     def translate_program(self, modules: List[PythonModule], sil_progs: Program,
                           ctx: Context, selected: Set[str] = None,
                           ignore_global: bool = False) -> Program:
->>>>>>> f0430a7c
         """
         Translates the PythonModules created by the analyzer to a Viper program.
         """
