--- conflicted
+++ resolved
@@ -938,16 +938,11 @@
                                                        node, ctx)
         return stmt + call_stmt, call
 
-<<<<<<< HEAD
-    def is_thread_method_definition(self, node: ast.Compare,
-                                    ctx: Context) -> bool:
-=======
     def is_thread_method_definition(self, node: ast.Compare, ctx: Context) -> bool:
         """
         Checks if the given comparison is a definition of a thread's target method,
         i.e., getMethod(t) == some_func.
         """
->>>>>>> 411e5db3
         if len(node.ops) != 1 or len(node.comparators) != 1:
             return False
         if not isinstance(node.ops[0], (ast.Eq, ast.Is)):
@@ -959,14 +954,11 @@
         return False
 
     def is_type_equality(self, node: ast.Compare, ctx: Context) -> bool:
-<<<<<<< HEAD
-=======
         """
         Checks if a comparison checks the equality of the type of an object with
         something else (e.g., ``type(e1) == e2``), since these comparisons need special
         treatment.
         """
->>>>>>> 411e5db3
         if len(node.ops) != 1 or len(node.comparators) != 1:
             return False
         if not isinstance(node.ops[0], (ast.Eq, ast.Is, ast.NotEq, ast.IsNot)):
@@ -994,13 +986,8 @@
         call_stmt, call = self.translate_expr(type_call, ctx)
         pos = self.to_position(node, ctx)
         info = self.no_info(ctx)
-<<<<<<< HEAD
-        type_literal = self.type_factory.translate_type_literal(target.python_class, pos, ctx,
-                                                                alias=call)
-=======
         type_literal = self.type_factory.translate_type_literal(target.python_class,
                                                                 pos, ctx, alias = call)
->>>>>>> 411e5db3
         if isinstance(node.ops[0], (ast.Is, ast.Eq)):
             func = self.viper.EqCmp
         else:
@@ -1008,10 +995,6 @@
         comp = func(type_literal, call, pos, info)
         return [], comp
 
-<<<<<<< HEAD
-
-=======
->>>>>>> 411e5db3
     def translate_thread_method_definition(self, node: ast.Compare,
                                            ctx: Context) -> StmtsAndExpr:
         if (isinstance(node.left, ast.Call) and isinstance(node.left.func, ast.Name) and
