"""
This Source Code Form is subject to the terms of the Mozilla Public
License, v. 2.0. If a copy of the MPL was not distributed with this
file, You can obtain one at http://mozilla.org/MPL/2.0/.
"""

import ast

from abc import ABCMeta
from nagini_translation.lib.constants import (
    ARBITRARY_BOOL_FUNC,
    ASSERTING_FUNC,
    COMBINE_NAME_FUNC,
    INT_TYPE,
    IS_DEFINED_FUNC,
    MAIN_METHOD_NAME,
    MAY_SET_PRED,
    NAME_DOMAIN,
    PRIMITIVE_BOOL_TYPE,
    PRIMITIVE_INT_TYPE,
    SINGLE_NAME,
    UNION_TYPE,
)
from nagini_translation.lib.context import Context
from nagini_translation.lib.errors import rules
from nagini_translation.lib.program_nodes import (
<<<<<<< HEAD
    OptionalType,
=======
    chain_cond_exp,
    chain_if_stmts,
>>>>>>> 99899c7e
    PythonClass,
    PythonField,
    PythonIOOperation,
    PythonMethod,
    PythonModule,
    PythonNode,
    PythonType,
    PythonVar,
    toposort_classes,
    UnionType,
)
from nagini_translation.lib.resolver import get_target as do_get_target
from nagini_translation.lib.typedefs import (
    Expr,
    FuncApp,
    Info,
    Position,
    Stmt,
    StmtsAndExpr,
)
from nagini_translation.lib.util import (
    get_surrounding_try_blocks,
    InvalidProgramException,
    UnsupportedException
)
from nagini_translation.translators.abstract import AbstractTranslator
from typing import List, Tuple, Union


class CommonTranslator(AbstractTranslator, metaclass=ABCMeta):
    """
    Abstract class which all specialized translators extend. Provides some
    functionality which is needed by many or all specialized translators.
    """

    def translate_generic(self, node: ast.AST, ctx: Context) -> None:
        """
        Visitor that is used if no other visitor is implemented.
        Simply raises an exception.
        """
        raise UnsupportedException(node)

    def translate_block(self, stmtlist: List['silver.ast.Stmt'],
                        position: 'silver.ast.Position',
                        info: 'silver.ast.Info') -> Stmt:
        """
        Wraps a (Python) list of (Viper) statements into a Viper block
        """
        body = []
        for stmt in stmtlist:
            body.append(stmt)
        return self.viper.Seqn(body, position, info)

    def convert_to_type(self, e: Expr, target_type, ctx: Context,
                        node: ast.AST = None) -> Expr:
        """
        Converts expression ``e`` to the Viper type ``target_type`` if said
        type is Ref, Bool or Int.
        """
        result = e
        if target_type == self.viper.Ref:
            result = self.to_ref(e, ctx)
        elif target_type == self.viper.Bool:
            result = self.to_bool(e, ctx, node)
        elif target_type == self.viper.Int:
            result = self.to_int(e, ctx)
        return result

    def _is_pure(self, e: Expr) -> bool:
        e = self.unwrap(e)
        if isinstance(e, (self.viper.ast.And, self.viper.ast.Or)):
            return self._is_pure(e.left()) and self._is_pure(e.right())
        return e.isPure()

    def to_type(self, e: Expr, t, ctx) -> Expr:
        if t is self.viper.Ref:
            return self.to_ref(e, ctx)
        if t is self.viper.Int:
            return self.to_int(e, ctx)
        if t is self.viper.Bool:
            return self.to_bool(e, ctx)
        return e

    def to_ref(self, e: Expr, ctx: Context) -> Expr:
        """
        Converts the given expression to an expression of the Silver type Ref
        if it isn't already, either by boxing a primitive or undoing a
        previous unboxing operation.
        """
        # Avoid wrapping non-pure expressions (leads to errors within Silver's
        # Consistency object)
        if not self._is_pure(e):
            return e
        result = e
        if e.typ() == self.viper.Int:
            if (isinstance(e, self.viper.ast.FuncApp) and
                    e.funcname() == 'int___unbox__'):
                result = e.args().head()
            else:
                prim_int = ctx.module.global_module.classes[PRIMITIVE_INT_TYPE]
                result = self.get_function_call(prim_int, '__box__',
                                                [result], [None], None, ctx,
                                                position=e.pos())
        elif e.typ() == self.viper.Bool:
            if (isinstance(e, self.viper.ast.FuncApp) and
                    e.funcname() == 'bool___unbox__'):
                result = e.args().head()
            else:
                prim_bool = ctx.module.global_module.classes[PRIMITIVE_BOOL_TYPE]
                result = self.get_function_call(prim_bool, '__box__',
                                                [result], [None], None, ctx,
                                                position=e.pos())
        return result

    def to_bool(self, e: Expr, ctx: Context, node: ast.AST = None) -> Expr:
        """
        Converts the given expression to an expression of the Silver type Bool
        if it isn't already, either by calling __bool__ on an object and
        possibly unboxing the result, or by undoing a previous boxing operation.
        """
        # Avoid wrapping non-pure expressions (leads to errors within Silver's
        # Consistency object)
        if not self._is_pure(e):
            return e
        if e.typ() == self.viper.Bool:
            return e
        if e.typ() != self.viper.Ref:
            e = self.to_ref(e, ctx)
        if (isinstance(e, self.viper.ast.FuncApp) and
                e.funcname() == '__prim__bool___box__'):
            return e.args().head()
        result = e
        call_bool = True
        if node:
            node_type = self.get_type(node, ctx)
            if node_type.name == 'bool':
                call_bool = False
            if call_bool:
                result = self.get_function_call(node_type, '__bool__',
                                                [result], [None], node, ctx,
                                                position=e.pos())
        if result.typ() != self.viper.Bool:
            bool_type = ctx.module.global_module.classes['bool']
            result = self.get_function_call(bool_type, '__unbox__',
                                            [result], [None], node, ctx,
                                            position=e.pos())
        return result

    def to_int(self, e: Expr, ctx: Context) -> Expr:
        """
        Converts the given expression to an expression of the Silver type Int
        if it isn't already, either by unboxing a reference or undoing a
        previous boxing operation.
        """
        # Avoid wrapping non-pure expressions (leads to errors within Silver's
        # Consistency object)
        if not self._is_pure(e):
            return e
        if e.typ() == self.viper.Int:
            return e
        if e.typ() != self.viper.Ref:
            e = self.to_ref(e, ctx)
        if (isinstance(e, self.viper.ast.FuncApp) and
                    e.funcname() == '__prim__int___box__'):
            return e.args().head()
        result = e
        int_type = ctx.module.global_module.classes[INT_TYPE]
        result = self.get_function_call(int_type, '__unbox__',
                                        [result], [None], None, ctx,
                                        position=e.pos())
        return result

    def unwrap(self, e: Expr) -> Expr:
        if isinstance(e, self.viper.ast.FuncApp):
            if (e.funcname().endswith('__box__') or
                    e.funcname().endswith('__unbox__')):
                return e.args().head()
        return e

    def to_position(
            self, node: ast.AST, ctx: Context, error_string: str=None,
            rules: rules.Rules=None) -> 'silver.ast.Position':
        """
        Extracts the position from a node, assigns an ID to the node and stores
        the node and the position in the context for it.
        """
        return self.viper.to_position(node, ctx.position, error_string, rules,
                                      ctx.module.file)

    def no_position(self, ctx: Context, error_string: str=None,
            rules: rules.Rules=None) -> 'silver.ast.Position':
        return self.to_position(None, ctx, error_string, rules)

    def to_info(self, comments: List[str], ctx: Context) -> 'silver.ast.Info':
        """
        Wraps the given comments into an Info object.
        If ctx.info is set to override the given info, returns that.
        """
        if ctx.info is not None:
            return ctx.info
        if comments:
            return self.viper.SimpleInfo(comments)
        else:
            return self.viper.NoInfo

    def no_info(self, ctx: Context) -> 'silver.ast.Info':
        return self.to_info([], ctx)

    def normalize_type(self, typ: PythonType, ctx: Context) -> PythonType:
        """
        Normalizes a type, i.e., returns the actual NoneType if it's None,
        otherwise just returns the type.
        """
        if typ is None:
            return ctx.module.global_module.classes['NoneType']
        return typ

    def is_local_variable(self, var: PythonVar, ctx: Context) -> bool:
        """
        Assuming we are currently inside an impure method, checks if the given variable is
        a local variable in the Python program (i.e. not a parameter, not a variable that
        is quantified over).
        """
        if not ctx.actual_function:
            return False
        if var.name in ctx.actual_function.args:
            return False
        return var in ctx.actual_function.locals.values()

    def get_may_set_predicate(self, rec: Expr, field: PythonField, ctx: Context,
                              pos: Position = None) -> Expr:
        """
        Creates predicate instances representing the permissions to create the given
        field on the given receiver object.
        """
        if not pos:
            pos = self.no_position(ctx)
        info = self.no_info(ctx)
        full_perm = self.viper.FullPerm(pos, info)
        id = self.viper.IntLit(self._get_string_value(field.sil_name), pos, info)
        pred = self.viper.PredicateAccess([rec, id], MAY_SET_PRED, pos, info)
        pred_acc = self.viper.PredicateAccessPredicate(pred, full_perm, pos, info)
        return pred_acc

    def check_var_defined(self, target: PythonVar, position: Position,
                        info: Info) -> Expr:
        id = self.viper.IntLit(self._get_string_value(target.sil_name), position, info)
        id_param_decl = self.viper.LocalVarDecl('id', self.viper.Int, position, info)
        is_defined = self.viper.FuncApp(IS_DEFINED_FUNC, [id], position, info,
                                        self.viper.Bool, [id_param_decl])
        return is_defined

    def set_var_defined(self, target: PythonVar, position: Position,
                        info: Info) -> Stmt:
        """
        Returns an inhale which assumes that the given local variable is now defined.
        """
        is_defined = self.check_var_defined(target, position, info)
        return self.viper.Inhale(is_defined, position, info)

    def set_global_defined(self, declaration: PythonNode, module: PythonModule,
                           node: ast.AST, ctx: Context) -> Stmt:
        """
        Returns a statement that sets the name of the given declaration to be defined
        in the given module.
        """
        pos = self.to_position(node, ctx)
        info = self.no_info(ctx)
        module_set = module.names_var[1]
        decl_id = self.viper.IntLit(self._get_string_value(declaration.name), pos,
                                    info)
        return self._set_global_defined(decl_id, module_set, pos, info)

    def _set_global_defined(self, decl_int: Expr, module_var: Expr, pos: Position,
                            info: Info) -> Stmt:
        """
        Returns a statement that sets the name of represented by the integer decl_int to
        be defined in the given set of names.
        """
        if decl_int.typ() == self.viper.Int:
            decl_int = self.viper.DomainFuncApp(SINGLE_NAME, [decl_int], self.name_type(),
                                                pos, info, NAME_DOMAIN)
        new_set = self.viper.ExplicitSet([decl_int], pos, info)
        union = self.viper.AnySetUnion(module_var, new_set, pos, info)
        return self.viper.LocalVarAssign(module_var, union, pos, info)

    def name_type(self) -> 'silver.ast.DomainType':
        """
        The Silver type of global names, for which one can check if they are defined or
        not.
        """
        return self.viper.DomainType(NAME_DOMAIN, {}, [])

    def _is_defined(self, name: Expr, module: Expr, pos: Position, info: Info) -> Expr:
        """
        Returns an expression that is true iff the name represented by the given
        expression is defined in the module represented by the other expression.
        """
        name_type = self.viper.DomainType(NAME_DOMAIN, {}, [])
        if name.typ() == self.viper.Int:
            boxed_name = self.viper.DomainFuncApp(SINGLE_NAME, [name], name_type, pos,
                                                  info, NAME_DOMAIN)
        else:
            boxed_name = name
        return self.viper.AnySetContains(boxed_name, module, pos, info)

    def _combine_names(self, prefix: Expr, name: Expr, pos: Position, info: Info) -> Expr:
        """
        Returns an expression that combines the prefix-name and the name to a new name
        that represents 'prefix.name'.
        """
        name_type = self.viper.DomainType(NAME_DOMAIN, {}, [])
        if name.typ() == self.viper.Int:
            boxed_name = self.viper.DomainFuncApp(SINGLE_NAME, [name], name_type, pos,
                                                  info, NAME_DOMAIN)
        else:
            boxed_name = name
        if prefix.typ() == self.viper.Int:
            boxed_prefix = self.viper.DomainFuncApp(SINGLE_NAME, [prefix], name_type, pos,
                                                    info, NAME_DOMAIN)
        else:
            boxed_prefix = prefix
        return self.viper.DomainFuncApp(COMBINE_NAME_FUNC, [boxed_prefix, boxed_name],
                                        name_type, pos, info, NAME_DOMAIN)

    def extract_identifiers(self, ref: ast.AST, pos: Position,
                            info: Info) -> List[Expr]:
        """
        Returns a list containing all names contained by the given reference.
        """
        res = []
        if isinstance(ref, ast.Subscript):
            if isinstance(ref.value, ast.Name) and ref.value.id in ('Optional', 'Union'):
                if not isinstance(ref.slice.value, ast.Tuple):
                    return self.extract_identifiers(ref.slice.value, pos, info)
                for e in ref.slice.value.elts:
                    res.extend(self.extract_identifiers(e, pos, info))
                return res

        decl_id = None
        for name in reversed(self._get_name_parts(ref)):
            current = self.viper.IntLit(self._get_string_value(name), pos,
                                        info)
            if decl_id is None:
                decl_id = current
            else:
                decl_id = self._combine_names(current, decl_id, pos, info)
        if decl_id:
            return [decl_id]
        return []

    def _get_global_definedness_conditions(self, declaration: PythonNode,
                                           module: PythonModule, ref_node: ast.AST,
                                           ctx: Context) -> Tuple[Expr, Expr]:
        """
        Returns two boolean expressions that represent 1) if the name of the given
        declaration is defined in the given module, and 2) if all dependencies of the
        given declaration are currently defined.
        """
        msg = 'Name "' + declaration.name + '" is defined'
        pos = self.to_position(ref_node, ctx, error_string=msg)
        info = self.no_info(ctx)
        module_set = module.names_var[1]
        decl_ids = self.extract_identifiers(ref_node, pos, info)
        contains = self.viper.TrueLit(pos, info)
        for decl_id in decl_ids:
            contains = self.viper.And(contains, self._is_defined(decl_id, module_set, pos,
                                                                 info), pos, info)
        deps = set()
        if isinstance(declaration, (PythonMethod, PythonClass)):
            called = declaration
            if isinstance(called, PythonClass):
                called = called.get_method('__init__')
            if called:
                called.add_all_call_deps(deps)
        msg = 'all dependencies of "' + declaration.name + '" are defined'
        pos = self.to_position(ref_node, ctx, error_string=msg)
        deps_defined = self.viper.TrueLit(pos, info)
        for ref, decl, mod, *conds in deps:
            module_set = mod.names_var[1]
            decl_ids = self.extract_identifiers(ref, pos, info)
            for decl_id in decl_ids:
                contains_dep = self._is_defined(decl_id, module_set, pos, info)
                for cond in conds:
                    # Iterate over conditions (PythonNodes); the dependency must be
                    # defined if all such PythonNodes are currently defined in their
                    # respective modules.
                    module_set = cond.module.names_var[1]
                    decl_id = self.viper.IntLit(self._get_string_value(cond.name), pos,
                                                info)
                    cond_contains = self._is_defined(decl_id, module_set, pos, info)
                    contains_dep = self.viper.Implies(cond_contains, contains_dep, pos,
                                                      info)
                deps_defined = self.viper.And(deps_defined, contains_dep, pos, info)

        return contains, deps_defined

    def _get_name_parts(self, node: ast.AST) -> List[str]:
        """
        Converts an AST node representing some kind of reference to a list of strings.
        """
        while isinstance(node, ast.Subscript):
            node = node.value
        if isinstance(node, ast.Name):
            return [node.id]
        if isinstance(node, ast.Attribute):
            pref = self._get_name_parts(node.value)
            return pref + [node.attr]
        if isinstance(node, ast.Str):
            return []
        return [node.name]

    def assert_global_defined(self, declaration: PythonNode, module: PythonModule,
                              ref_node: ast.AST, ctx: Context,
                              call_deps=True) -> List[Stmt]:
        """
        Creates assertions that check that the given declaration and all its dependencies
        are currently defined in the given module.
        """
        info = self.no_info(ctx)
        name, deps = self._get_global_definedness_conditions(declaration, module,
                                                             ref_node, ctx)
        msg = 'Name "' + declaration.name + '" is defined'
        pos = self.to_position(ref_node, ctx, error_string=msg)
        assert_name = self.viper.Assert(name, pos, info)
        if not call_deps:
            return [assert_name]
        msg = 'all dependencies of "' + declaration.name + '" are defined'
        pos = self.to_position(ref_node, ctx, error_string=msg)
        assert_deps = self.viper.Assert(deps, pos, info)
        return [assert_name, assert_deps]

    def wrap_global_defined_check(self, val: Expr, declaration: PythonNode,
                                  module: PythonModule, ref_node: ast.AST,
                                  ctx: Context) -> Expr:
        """
        Wraps the given expression into a new expression that checks that the given
        declaration and all its dependencies are currently defined in the given module.
        """
        info = self.no_info(ctx)
        msg = 'Name "' + declaration.name + '" is defined'
        pos = self.to_position(ref_node, ctx, error_string=msg,
                               rules=rules.GLOBAL_NAME_NOT_DEFINED)
        msg = 'all dependencies of "' + declaration.name + '" are defined'
        deps_pos = self.to_position(ref_node, ctx, error_string=msg,
                                    rules=rules.DEPENDENCIES_NOT_DEFINED)
        name, deps = self._get_global_definedness_conditions(declaration, module,
                                                             ref_node, ctx)
        assertion_param_decl = self.viper.LocalVarDecl('ass',
                                                       self.viper.Bool, pos,
                                                       info)
        var_param_decl = self.viper.LocalVarDecl('val', self.viper.Ref, pos, info)
        deps_func = self.viper.FuncApp(ASSERTING_FUNC, [val, deps], deps_pos, info,
                                       self.viper.Ref, [var_param_decl,
                                                        assertion_param_decl])
        name_func = self.viper.FuncApp(ASSERTING_FUNC, [deps_func, name], pos, info,
                                       self.viper.Ref, [var_param_decl,
                                                        assertion_param_decl])
        return name_func

    def is_main_method(self, ctx: Context) -> bool:
        """
        Checks if we are currently translating the 'main method', i.e., the global
        statements of the program.
        """
        if not ctx.current_function:
            return False
        return ctx.current_function.name == MAIN_METHOD_NAME

    def get_tuple_type_arg(self, arg: Expr, arg_type: PythonType, node: ast.AST,
                           ctx: Context) -> Expr:
        """
        Creates an expression of type PyType that represents the type of 'arg',
        to be handed to the constructor function for tuples. This is different
        than what's used elsewhere. For, e.g., Optional[NoneType, A, C], this
        will return
        arg == null ? NoneType : issubtype(typeof(arg), A) ? A : C
        """
        position = self.no_position(ctx)
        info = self.no_info(ctx)
        if arg_type.name == UNION_TYPE:
            first_arg = self.normalize_type(arg_type.type_args[0], ctx)
            result = self.type_factory.translate_type_literal(first_arg,
                                                              position, ctx)
            for option in arg_type.type_args[1:]:
                option = self.normalize_type(option, ctx)
                check = self.type_check(arg, option, position, ctx, False)
                type_lit = self.type_factory.translate_type_literal(option,
                                                                    position,
                                                                    ctx)
                result = self.viper.CondExp(check, type_lit, result, position,
                                            info)
            return result
        arg_type = self.normalize_type(arg_type, ctx)
        type_lit = self.type_factory.translate_type_literal(arg_type,
                                                            position, ctx)
        return type_lit

    def get_func_or_method_call(self, receiver: PythonType, func_name: str,
                                args: List[Expr], arg_types: List[Expr],
                                node: ast.AST, ctx: Context) -> StmtsAndExpr:
        if receiver.has_function(func_name):
            call = self.get_function_call(receiver, func_name, args, arg_types, node, ctx)
            return [], call
        method = receiver.get_method(func_name)
        if method:
            assert method.type
            target_var = ctx.actual_function.create_variable('target', method.type,
                                                             self.translator)
            val = target_var.ref(node, ctx)
            call = self.get_method_call(receiver, func_name, args, arg_types, [val], node,
                                        ctx)
            return call, val
        return [], None

<<<<<<< HEAD
    def get_sequence(self, receiver: PythonType, arg: Expr, arg_type: PythonType,
                     node: ast.AST, ctx: Context,
                     position: Position = None) -> Expr:
        position = position if position else self.to_position(node, ctx)
        info = self.no_info(ctx)
        if (not isinstance(receiver, UnionType) or isinstance(receiver, OptionalType)):
            if receiver.name == 'list':
                seq_ref = self.viper.SeqType(self.viper.Ref)
                field = self.viper.Field('list_acc', seq_ref, position, info)
                res = self.viper.FieldAccess(arg, field, position, info)
                return res
        return self.get_function_call(receiver, '__sil_seq__', [arg], [arg_type],
                                      node, ctx, position)


    def get_function_call(self, receiver: PythonType,
=======
    def _get_function_call(self, receiver: PythonType,
>>>>>>> 99899c7e
                          func_name: str, args: List[Expr],
                          arg_types: List[PythonType], node: ast.AST,
                          ctx: Context,
                          position: Position = None) -> FuncApp:
        """
        Creates a function application of the function called func_name, with
        the given receiver and arguments. Boxes arguments if necessary, and
        unboxed the result if needed as well. This method only handles receivers
        of non-union types.
        """
        if receiver:
            if isinstance(receiver, UnionType) and not isinstance(receiver, OptionalType):
                info = self.no_info(ctx)
                guarded_blocks = []
                # For each class in union
                for type in toposort_classes(receiver.get_types() - {None}):
                    # If receiver is an instance of this particular class
                    guard = self.type_check(args[0], type, position, ctx)
                    call = self.get_function_call(type, func_name, args, arg_types, node,
                                                  ctx, position)
                    guarded_blocks.append((guard, call))
                current = guarded_blocks[-1][1]
                for guard, call in reversed(guarded_blocks[:-1]):
                    current = self.viper.CondExp(guard, call, current, position, info)
                return current
            target_cls = receiver
            func = target_cls.get_function(func_name)
        else:
            for container in ctx.module.get_included_modules():
                if func_name in container.functions:
                    func = container.functions[func_name]
                    break
        if not func:
            if receiver and target_cls.get_method(func_name):
                msg = 'Called method is expected to be pure: ' + func_name
                raise UnsupportedException(node, msg)
            raise InvalidProgramException(node, 'unknown.function.called')
        formal_args = []
        actual_args = []
        assert len(args) == len(func.get_args())
        for arg, param, type in zip(args, func.get_args(), arg_types):
            formal_args.append(param.decl)
            if param.type.name == '__prim__bool':
                actual_arg = self.to_bool(arg, ctx)
            elif param.type.name == '__prim__int':
                actual_arg = self.to_int(arg, ctx)
            else:
                actual_arg = self.to_ref(arg, ctx)
            actual_args.append(actual_arg)
        type = self.translate_type(func.type, ctx)
        sil_name = func.sil_name

        actual_position = position if position else self.to_position(node, ctx)
        call = self.viper.FuncApp(sil_name, actual_args,
                                  actual_position,
                                  self.no_info(ctx), type, formal_args)
        return call

    def get_function_call(self, receiver: PythonType,
                          func_name: str, args: List[Expr],
                          arg_types: List[PythonType], node: ast.AST,
                          ctx: Context,
                          position: Position = None) -> FuncApp:
        """
        Creates a function application of the function called func_name, with
        the given receiver and arguments. Boxes arguments if necessary, and
        unboxed the result if needed as well. When the receiver is of union
        type, a function call application is created for each type in the
        union with its respective guard.
        """
        if receiver and type(receiver) is UnionType:
            position = self.to_position(node, ctx) if position is None else position
            guarded_functions = []
            for cls in toposort_classes(receiver.get_types() - {None}):

                # Create guard checking if receiver is an instance of this class
                guard = self.type_check(args[0], cls, position, ctx)

                # Translate the function call on this particular receiver's class
                function = self._get_function_call(cls, func_name, args,
                                                   arg_types, node, ctx,
                                                   position)

                # Stores guard and translated function call as tuple in a list
                guarded_functions.append((guard, function))

            # Chain list of guard and function call tuples in an if-then-else
            # expression
            return chain_cond_exp(guarded_functions, self.viper, position,
                                  self.no_info(ctx), ctx)
        else:
            # Pass-through
            return self._get_function_call(receiver, func_name, args,
                                           arg_types, node, ctx, position)

    def _get_method_call(self, receiver: PythonType,
                        func_name: str, args: List[Expr],
                        arg_types: List[PythonType],
                        targets: List['silver.ast.LocalVarRef'],
                        node: ast.AST,
                        ctx: Context) -> List[Stmt]:
        """
        Creates a method call to the method called func_name, with the given
        receiver and arguments. Boxes arguments if necessary. This method only
        handles receivers of non-union types.
        """
        if receiver:
            target_cls = receiver
            func = target_cls.get_method(func_name)
        else:
            func = ctx.module.methods[func_name]
        if not func:
            raise InvalidProgramException(node, 'unknown.method.called')
        actual_args = []
        for arg, param, _ in zip(args, func.get_args(), arg_types):
            if param.type.name == PRIMITIVE_BOOL_TYPE:
                actual_arg = self.to_bool(arg, ctx)
            elif param.type.name == '__prim__int':
                actual_arg = self.to_int(arg, ctx)
            else:
                actual_arg = self.to_ref(arg, ctx)
            actual_args.append(actual_arg)
        sil_name = func.sil_name
        call = self.create_method_call_node(
            ctx, sil_name, actual_args, targets, self.to_position(node, ctx),
            self.no_info(ctx), target_method=func, target_node=node)
        return call

    def get_method_call(self, receiver: PythonType,
                        func_name: str, args: List[Expr],
                        arg_types: List[PythonType],
                        targets: List['silver.ast.LocalVarRef'],
                        node: ast.AST,
                        ctx: Context) -> List[Stmt]:
        """
        Creates a method call to the method called func_name, with the given
        receiver and arguments. Boxes arguments if necessary. When the receiver
        is of union type, a method call is created for each type in the union
        with its respective guard.
        """
        position = self.to_position(node, ctx)
        info = self.no_info(ctx)
        if receiver and type(receiver) is UnionType:
            guarded_methods = []
            for cls in toposort_classes(receiver.get_types() - {None}):

                # Create guard checking if receiver is an instance of this class
                guard = self.type_check(args[0], cls, position, ctx)

                # Translate the method call on this particular receiver's class
                method = self._get_method_call(cls, func_name, args, arg_types,
                                               targets, node, ctx)

                # Translated method call into a block
                block = self.translate_block(method, position, info)

                # Stores guard and translated method call as tuple in a list
                guarded_methods.append((guard, block))

            # Chain list of guard and function call tuples in an if-then-else
            # statement
            return [chain_if_stmts(guarded_methods, self.viper, position, info, ctx)]
        else:
            # Pass-through
            return self._get_method_call(receiver, func_name, args, arg_types,
                                         targets, node, ctx)

    def get_error_var(self, stmt: ast.AST,
                      ctx: Context) -> 'silver.ast.LocalVarRef':
        """
        Returns the error variable of the try-block protecting stmt, otherwise
        the error return variable of the surrounding function, otherwise
        creates a new local variable of type Exception.
        """
        tries = get_surrounding_try_blocks(ctx.actual_function.try_blocks,
                                           stmt)
        if tries:
            err_var = tries[0].get_error_var(self.translator)
            if err_var.sil_name in ctx.var_aliases:
                err_var = ctx.var_aliases[err_var.sil_name]
            return err_var.ref()
        if ctx.actual_function.declared_exceptions:
            return ctx.error_var.ref()
        else:
            new_var = ctx.current_function.create_variable('error',
                ctx.module.global_module.classes['Exception'], self.translator)
            return new_var.ref()

    def var_type_check(self, name: str, type: PythonType,
                       position: 'silver.ast.Position',
                       ctx: Context, inhale_exhale: bool=True) -> Expr:
        """
        Creates an expression checking if the var with the given name
        is of the given type.
        """
        if name in ctx.var_aliases:
            obj_var = ctx.var_aliases[name].ref()
        else:
            obj_var = self.viper.LocalVar(name, self.viper.Ref,
                                          self.no_position(ctx),
                                          self.no_info(ctx))
        return self.type_check(obj_var, type, position, ctx,
                               inhale_exhale=inhale_exhale)

    def create_predicate_access(self, pred_name: str, args: List, perm: Expr,
                                node: ast.AST, ctx: Context) -> Expr:
        """
        Creates a predicate access for the predicate with the given name,
        with the given args and permission.
        """
        pred_acc = self.viper.PredicateAccess(args, pred_name,
                                              self.to_position(node, ctx),
                                              self.no_info(ctx))
        if ctx.perm_factor:
            pos = self.to_position(node, ctx)
            info = self.no_info(ctx)
            perm = self.viper.PermMul(perm, ctx.perm_factor, pos, info)
        pred_acc_pred = self.viper.PredicateAccessPredicate(pred_acc, perm,
            self.to_position(node, ctx), self.no_info(ctx))
        return pred_acc_pred

    def add_handlers_for_inlines(self, ctx: Context) -> List[Stmt]:
        stmts = []
        old_var_valiases = ctx.var_aliases
        old_lbl_aliases = ctx.label_aliases
        for (added_method, var_aliases, lbl_aliases) in ctx.added_handlers:
            ctx.var_aliases = var_aliases
            ctx.label_aliases = lbl_aliases
            ctx.inlined_calls.append(added_method)
            for block in added_method.try_blocks:
                for handler in block.handlers:
                    stmts += self.translate_handler(handler, ctx)
                if block.else_block:
                    stmts += self.translate_handler(block.else_block, ctx)
                if block.finally_block:
                    stmts += self.translate_finally(block, ctx)
            ctx.inlined_calls.remove(added_method)
        ctx.added_handlers = []
        ctx.var_aliases = old_var_valiases
        ctx.label_aliases = old_lbl_aliases
        return stmts

    def _get_string_value(self, string: str) -> int:
        """
        Computes an integer value that uniquely represents the given string.
        """
        result = 0
        for (index, char) in enumerate(string):
            result += pow(256, index) * ord(char)
        return result

    def is_valid_super_call(self, node: ast.Call, container) -> bool:
        """
        Checks if a super() call is valid:
        It must either have no arguments, or otherwise the
        first arg must be a class, the second a reference to self.
        """
        if not node.args:
            return True
        elif len(node.args) == 2:
            target = do_get_target(node.args[0],
                                   container.module.get_included_modules(),
                                   container)
            return (isinstance(target, PythonClass) and
                    isinstance(node.args[1], ast.Name) and
                    (node.args[1].id == next(iter(container.args))))
        else:
            return False

    def get_target(self, node: ast.AST, ctx: Context) -> PythonModule:
        container = ctx.actual_function if ctx.actual_function else ctx.module
        containers = [ctx]
        if ctx.current_class:
            containers.append(ctx.current_class)
        if isinstance(container, (PythonMethod, PythonIOOperation)):
            containers.append(container)
            containers.extend(container.module.get_included_modules())
        else:
            # Assume module
            containers.extend(container.get_included_modules(()))
        result = do_get_target(node, containers, container)
        return result

    def get_fresh_int_lit(self, ctx: Context) -> Expr:
        """
        Returns an integer literal with a fresh value.
        """
        return self.viper.IntLit(ctx.get_fresh_int(), self.no_position(ctx),
                                 self.no_info(ctx))

    def get_unknown_bool(self, ctx: Context) -> Expr:
        """
        Returns an arbitrary but fixed boolean value.
        """
        pos = self.no_position(ctx)
        info = self.no_info(ctx)
        fresh_int = self.get_fresh_int_lit(ctx)
        param = self.viper.LocalVarDecl('i', self.viper.Int, pos, info)
        return self.viper.FuncApp(ARBITRARY_BOOL_FUNC, [fresh_int], pos, info,
                                  self.viper.Bool, [param])<|MERGE_RESOLUTION|>--- conflicted
+++ resolved
@@ -24,12 +24,9 @@
 from nagini_translation.lib.context import Context
 from nagini_translation.lib.errors import rules
 from nagini_translation.lib.program_nodes import (
-<<<<<<< HEAD
-    OptionalType,
-=======
     chain_cond_exp,
     chain_if_stmts,
->>>>>>> 99899c7e
+    OptionalType,
     PythonClass,
     PythonField,
     PythonIOOperation,
@@ -545,7 +542,6 @@
             return call, val
         return [], None
 
-<<<<<<< HEAD
     def get_sequence(self, receiver: PythonType, arg: Expr, arg_type: PythonType,
                      node: ast.AST, ctx: Context,
                      position: Position = None) -> Expr:
@@ -561,10 +557,7 @@
                                       node, ctx, position)
 
 
-    def get_function_call(self, receiver: PythonType,
-=======
     def _get_function_call(self, receiver: PythonType,
->>>>>>> 99899c7e
                           func_name: str, args: List[Expr],
                           arg_types: List[PythonType], node: ast.AST,
                           ctx: Context,
