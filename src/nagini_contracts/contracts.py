"""
This Source Code Form is subject to the terms of the Mozilla Public
License, v. 2.0. If a copy of the MPL was not distributed with this
file, You can obtain one at http://mozilla.org/MPL/2.0/.
"""

from typing import (
    Any,
    Callable,
    Dict,
    Generic,
    Iterable,
    Iterator,
    List, Set,
    Sized,
    Tuple,
    Type,
    TypeVar,
    Union,
)


GHOST_PREFIX = "_gh_"

CONTRACT_WRAPPER_FUNCS = ['Requires', 'Ensures', 'Exsures', 'Invariant']

CONTRACT_FUNCS = ['Assume', 'Assert', 'Old', 'Result', 'Implies', 'Forall',
<<<<<<< HEAD
                  'Exists', 'Low', 'LowVal', 'LowEvent', 'Declassify', 'TerminatesSif', 'Acc',
                  'Rd', 'Fold', 'Unfold', 'Unfolding', 'Previous', 'RaisedException',
                  'Sequence', 'PSet', 'ToSeq', 'MaySet', 'MayCreate', 'getMethod', 'getArg',
                  'getOld', 'arg', 'Joinable', 'MayStart',]
=======
                  'Exists', 'Low', 'Acc', 'Rd', 'Fold', 'Unfold', 'Unfolding',
                  'Previous', 'RaisedException', 'Sequence', 'PSet', 'ToSeq', 'MaySet',
                  'MayCreate', 'getMethod', 'getArg', 'getOld', 'arg', 'Joinable',
                  'MayStart', 'Let',]
>>>>>>> 9b618cb2

T = TypeVar('T')
V = TypeVar('V')


def Requires(expr: bool) -> bool:
    pass


def Ensures(expr: bool) -> bool:
    pass


def Exsures(exception: type, expr: bool) -> bool:
    pass


def Invariant(expr: bool) -> bool:
    pass


def Assume(expr: bool) -> None:
    pass


def Assert(expr: bool) -> bool:
    pass


def Old(expr: T) -> T:
    pass


def Result() -> Any:
    pass


def RaisedException() -> Any:
    pass


def Implies(p: bool, q: bool) -> bool:
    """
    Logical implication p ==> q.
    """
    pass


def Let(e1: T, t: Type[V], e2: Callable[[T], V]) -> V:
    """
    Allows defining an alias for a (pure) expression e1 to use in
    another expression or assertion e2.
    Let(5, int, lambda x : x + 34) means let x = 5 in x + 34
    """
    pass

def Forall(domain: Iterable[T],
           predicate: Callable[[T], Union[bool, Tuple[bool, List[List[Any]]]]]) -> bool:
    """
    forall x in domain: predicate(x)
    """
    pass


def Exists(domain: Iterable[T], predicate: Callable[[T], bool]) -> bool:
    """
    exists x in domain: predicate(x)
    """
    pass


def Low(*args) -> bool:
    """
    Predicate to indicate that an expression has to be *low*.

    +    Calling with 0 args translates to ``!tl``.
    +    Calling with 1 arg translates to ``!tl &amp;&amp; expr == expr_p``.
    +    Ignored when not verifying information flow.
    """
    pass

def LowVal(expr: T) -> bool:
    """
    Predicate to indicate that an expression has to be low, using value equality if the
    expression is a primitive.
    """
    pass

def LowEvent() -> bool:
    """
    Predicate that states that either both executions reach this point or none of them.
    """
    pass

def Declassify(expr: T) -> bool:
    """
    Declassify an expression. Assumes expression to be low.
    """
    pass

def TerminatesSif(cond: bool, rank: int) -> bool:
    """
    Verify absence of termination channels. Gives surrounding loop/call a
    termination condition and a ranking function.
    """
    pass

class Sequence(Generic[T], Sized, Iterable[T]):
    """
    A Sequence[T] represents a pure sequence of instances of subtypes of T, and
    is translated to native Viper sequences.
    """

    def __init__(self, *args: T) -> None:
        """
        ``Sequence(a, b, c)`` creates a Sequence instance containing the objects
        a, b and c in that order.
        """

    def __contains__(self, item: object) -> bool:
        """
        True iff this Sequence contains the given object (not taking ``__eq__``
        into account).
        """

    def __getitem__(self, item: int) -> T:
        """
        Returns the item at the given position.
        """

    def __len__(self) -> int:
        """
        Returns the length of this Sequence.
        """

    def __add__(self, other: 'Sequence[T]') -> 'Sequence[T]':
        """
        Concatenates two Sequences of the same type to get a new Sequence.
        """

    def take(self, until: int) -> 'Sequence[T]':
        """
        Returns a new Sequence of the same type containing all elements starting
        from the beginning until the given index. ``Sequence(3,2,5,6).take(3)``
        is equal to ``Sequence(3,2,5)``.
        """

    def drop(self, until: int) -> 'Sequence[T]':
        """
        Returns a new Sequence of the same type containing all elements starting
        from the given index (i.e., drops all elements until that index).
        ``Sequence(2,3,5,6).drop(2)`` is equal to ``Sequence(5,6)``.
        """

    def update(self, index: int, new_val: T) -> 'Sequence[T]':
        """
        Returns a new sequence of the same type, containing the same elements
        except for the element at index ``index``, which is replaced by
        ``new_val``.
        """

    def __iter__(self) -> Iterator[T]:
        """
        Sequences can be quantified over; this is only here so that Sequences
        can be used as arguments for Forall.
        """


class PSet(Generic[T], Sized, Iterable[T]):
    """
    A PSet[T] represents a pure set of instances of subtypes of T, and is translated to
    native Viper sets.
    """

    def __init__(self, *args: T) -> None:
        """
        ``PSet(a, b, c)`` creates a set instance containing the objects
        a, b and c.
        """

    def __contains__(self, item: object) -> bool:
        """
        True iff this set contains the given object (not taking ``__eq__``
        into account).
        """

    def __len__(self) -> int:
        """
        Returns the cardinality of this set.
        """

    def __add__(self, other: 'PSet[T]') -> 'PSet[T]':
        """
        Returns the union of this set and the other.
        """

    def __sub__(self, other: 'PSet[T]') -> 'PSet[T]':
        """
        Returns the difference between this set and the other,
        """

    def __iter__(self) -> Iterator[T]:
        """
        Sets can be quantified over; this is only here so that sets
        can be used as arguments for Forall.
        """


def ToSeq(l: Iterable[T]) -> Sequence[T]:
    """
    Converts the given iterable of a built-in type (list, set, dict, range) to
    a pure Sequence.
    """


def Previous(it: T) -> Sequence[T]:
    """
    Within the body of a loop 'for x in xs', Previous(x) represents the sequence of
    the values of x in previous loop iterations.
    """
    pass


# The following annotations have no runtime semantics. They are only used for
# the Python to Viper translation.

def Acc(field, ratio=1) -> bool:
    """
    Access permission to field.
    0 < ratio < 1 means read-only access.
    ratio == 1 mean read-write access.
    """
    pass


def MayCreate(o: object, field_name: str) -> bool:
    """
    Permission to create a field called field_name on object o.
    """
    pass

def MaySet(o: object, field_name: str) -> bool:
    """
    Permission to either create a field called field_name on object o or access the
    existing field with that name.
    """
    pass


def Rd(field) -> bool:
    """
    Read permission to a predicate or field, only to be used in pure contexts.
    """
    pass


def Fold(predicate: bool) -> None:
    pass


def Unfold(predicate: bool) -> None:
    pass


def Unfolding(predicate: bool, expr: T) -> T:
    """
    Evaluates expr in a state where predicate has been unfolded.
    """
    return expr


def Pure(func: T) -> T:
    """
    Decorator to mark pure functions. It's a no-op.
    """
    return func


def Predicate(func: T) -> T:
    """
    Decorator to mark predicate functions. It's a no-op.
    """
    return func


def Ghost(func: T) -> T:
    """
    Decorator for ghost functions. It's a no-op.
    """
    return func


def NotPreservingTL(func: T) -> T:
    """
    Decorator indicating that this method/function does not (necessarily)
    preserve the timelevel.
    """
    return func

def AllLow(func: T) -> T:
    """
    Decorator indicating that everything this method does is low.
    Requires all inputs to be low, ensures all state it has access to and
    all return values are low.
    """
    return func

def PreservesLow(func: T) -> T:
    """
    Decorator indicating that everything this method does preserves lowness.
    Given that all the state it gets to work on is low to begin with, all state and
    return values will remain low.
    """
    return func

def ContractOnly(func: T) -> T:
    """
    Decorator to mark contract only methods. It's a no-op.
    """
    return func


def GhostReturns(start_index: int) -> Callable[[T], T]:
    """
    Decorator for functions which specifies which return values are ghost
    returns, starting at index 0. It's a no-op.
    If a function returns an n-tuple, @GhostReturns(k) means that
    elements 0 to k-1 are normal return values, elements k to n-1 are ghost
    return values. k must be less than n. If the function returns a value
    that is not a tuple, start_index can only be 0 (meaning that the only value
    that is returned is a ghost value). Using this decorator on functions which
    do not return anything is not allowed.
    """
    def wrap(func: T) -> T:
        return func
    return wrap


def list_pred(l: object) -> bool:
    """
    Special, predefined predicate that represents the permissions belonging
    to a list. To be used like normal predicates, except it does not need to
    be folded or unfolded.
    """
    pass


def set_pred(s: object) -> bool:
    """
    Special, predefined predicate that represents the permissions belonging
    to a set. To be used like normal predicates, except it does not need to
    be folded or unfolded.
    """
    pass


def dict_pred(d: object) -> bool:
    """
    Special, predefined predicate that represents the permissions belonging
    to a dict. To be used like normal predicates, except it does not need to
    be folded or unfolded.
    """


__all__ = [
        'Requires',
        'Ensures',
        'Exsures',
        'Invariant',
        'Previous',
        'Assume',
        'Assert',
        'Old',
        'Result',
        'RaisedException',
        'Implies',
        'Forall',
        'Exists',
        'Let',
        'Low',
        'LowVal',
        'LowEvent',
        'Declassify',
        'TerminatesSif',
        'AllLow',
        'PreservesLow',
        'Acc',
        'Rd',
        'Fold',
        'Unfold',
        'Unfolding',
        'Pure',
        'Predicate',
        'Ghost',
        'NotPreservingTL',
        'ContractOnly',
        'GhostReturns',
        'list_pred',
        'dict_pred',
        'set_pred',
        'Sequence',
        'PSet',
        'ToSeq',
        'MaySet',
        'MayCreate',
        ]<|MERGE_RESOLUTION|>--- conflicted
+++ resolved
@@ -25,17 +25,10 @@
 CONTRACT_WRAPPER_FUNCS = ['Requires', 'Ensures', 'Exsures', 'Invariant']
 
 CONTRACT_FUNCS = ['Assume', 'Assert', 'Old', 'Result', 'Implies', 'Forall',
-<<<<<<< HEAD
-                  'Exists', 'Low', 'LowVal', 'LowEvent', 'Declassify', 'TerminatesSif', 'Acc',
-                  'Rd', 'Fold', 'Unfold', 'Unfolding', 'Previous', 'RaisedException',
+                  'Exists', 'Low', 'LowVal', 'LowEvent', 'Declassify', 'TerminatesSif',
+                  'Acc', 'Rd', 'Fold', 'Unfold', 'Unfolding', 'Previous', 'RaisedException',
                   'Sequence', 'PSet', 'ToSeq', 'MaySet', 'MayCreate', 'getMethod', 'getArg',
-                  'getOld', 'arg', 'Joinable', 'MayStart',]
-=======
-                  'Exists', 'Low', 'Acc', 'Rd', 'Fold', 'Unfold', 'Unfolding',
-                  'Previous', 'RaisedException', 'Sequence', 'PSet', 'ToSeq', 'MaySet',
-                  'MayCreate', 'getMethod', 'getArg', 'getOld', 'arg', 'Joinable',
-                  'MayStart', 'Let',]
->>>>>>> 9b618cb2
+                  'getOld', 'arg', 'Joinable', 'MayStart', 'Let',]
 
 T = TypeVar('T')
 V = TypeVar('V')
