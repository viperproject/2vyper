--- conflicted
+++ resolved
@@ -32,68 +32,43 @@
     Requires(MustTerminate(1))
 
 
-<<<<<<< HEAD
-def g(a: Lock[object]) -> None:
-=======
 def g(a: ObjectLock) -> None:
->>>>>>> 411e5db3
     Requires(a is not None)
     Requires(MustRelease(a, 2))
-    Requires(a.invariant())
 
     #:: ExpectedOutput(leak_check.failed:caller.has_unsatisfied_obligations)
     t()
     a.release()
 
 
-<<<<<<< HEAD
-def g1(a: Lock[object]) -> None:
-=======
 def g1(a: ObjectLock) -> None:
->>>>>>> 411e5db3
     Requires(a is not None)
     Requires(MustRelease(a, 2))
-    Requires(a.invariant())
 
     s()
     a.release()
 
 
-<<<<<<< HEAD
-def g2(a: Lock[object]) -> None:
-=======
 def g2(a: ObjectLock) -> None:
->>>>>>> 411e5db3
     Requires(a is not None)
     Requires(MustRelease(a, 2))
-    Requires(a.invariant())
 
     a.release()
     t()
 
 
-<<<<<<< HEAD
-def g3(a: Lock[object]) -> None:
-=======
 def g3(a: ObjectLock) -> None:
->>>>>>> 411e5db3
     Requires(a is not None)
     Requires(MustRelease(a, 2))
-    Requires(a.invariant())
 
     s()
     a.release()
     t()
 
 
-<<<<<<< HEAD
-def h1(a: Lock[object]) -> None:
-=======
 def h1(a: ObjectLock) -> None:
->>>>>>> 411e5db3
     Requires(a is not None)
     Requires(MustRelease(a, 2))
-    Requires(a.invariant())
 
     #:: ExpectedOutput(leak_check.failed:caller.has_unsatisfied_obligations)
     t()
@@ -101,11 +76,7 @@
 
 
 #:: ExpectedOutput(leak_check.failed:method_body.leaks_obligations)
-<<<<<<< HEAD
-def h2(a: Lock[object]) -> None:
-=======
 def h2(a: ObjectLock) -> None:
->>>>>>> 411e5db3
     Requires(MustTerminate(5))
     Requires(a is not None)
     Requires(MustRelease(a, 2))
@@ -113,14 +84,9 @@
     s()
 
 
-<<<<<<< HEAD
-def h3(a: Lock[object]) -> None:
-=======
 def h3(a: ObjectLock) -> None:
->>>>>>> 411e5db3
     Requires(a is not None)
     Requires(MustRelease(a, 2))
-    Requires(a.invariant())
 
     #:: ExpectedOutput(leak_check.failed:caller.has_unsatisfied_obligations)
     t()
