--- conflicted
+++ resolved
@@ -199,11 +199,8 @@
                                             [None], node, ctx)
         iter_stmt, iter = self.translate_expr(node.generators[0].iter, ctx)
         iter_type = self.get_type(node.generators[0].iter, ctx)
-<<<<<<< HEAD
-        sil_seq = self.get_sequence(iter_type.cls, iter, None, node, ctx)
-=======
-        sil_seq = self.get_sequence(iter_type, iter, None, node, ctx, position)
->>>>>>> 7d9cf7a0
+        sil_seq = self.get_sequence(iter_type.python_class, iter, None, node, ctx,
+                                    position)
         seq_len = self.viper.SeqLength(sil_seq, position, info)
         len_equal = self.viper.EqCmp(self.to_int(result_len, ctx), seq_len, position,
                                      info)
